from django.contrib.auth.models import User
from django.test import TestCase
from rest_framework.test import APITestCase
from rest_framework import status
<<<<<<< HEAD
from .models import Position, Division, Employee, UserProfile, UserRole, StaffingUnit, DivisionType, Vacancy
=======
from .models import Position, Division, Employee, UserProfile, UserRole
>>>>>>> 9722b8e4
from django.core.cache import cache

class PositionAPITest(APITestCase):
    """
    Tests for the Position API. It relies on the data from the seed migration.
    """
    def setUp(self):
        self.user = User.objects.create_user(username='testuser', password='testpassword')
        UserProfile.objects.create(user=self.user, role=UserRole.ROLE_4)
        self.client.force_authenticate(user=self.user)

    def test_list_positions(self):
        """
        Ensure we can list all 20 seeded positions.
        """
        url = '/api/personnel/positions/'
        response = self.client.get(url, format='json')
        self.assertEqual(response.status_code, status.HTTP_200_OK)
        self.assertEqual(response.data.get('count'), 20)

    def test_retrieve_position(self):
        """
        Ensure we can retrieve a single position from the seeded data.
        """
        position = Position.objects.get(name="Инспектор")
        url = f'/api/personnel/positions/{position.id}/'
        response = self.client.get(url, format='json')
        self.assertEqual(response.status_code, status.HTTP_200_OK)
        self.assertEqual(response.data.get('name'), "Инспектор")

    def test_position_list_is_cached(self):
        """
        Test that the position list endpoint is cached.
        """
        url = '/api/personnel/positions/'
        with self.assertNumQueries(1):
            self.client.get(url, format='json')
        with self.assertNumQueries(0):
            self.client.get(url, format='json')

    def test_position_cache_is_invalidated_on_change(self):
        """
        Test that the position cache is invalidated when a position is changed.
        """
        url = '/api/personnel/positions/'
        self.client.get(url, format='json') # Prime the cache

        Position.objects.create(name='New Position', level=100)

        with self.assertNumQueries(1):
            response = self.client.get(url, format='json')
        self.assertEqual(response.data.get('count'), 21)


class DivisionEmployeeAPITest(APITestCase):
    def setUp(self):
        self.user = User.objects.create_user(username='testuser', password='testpassword')
        UserProfile.objects.create(user=self.user, role=UserRole.ROLE_4)
        self.client.force_authenticate(user=self.user)

        self.position = Position.objects.create(name="Тестовая должность", level=99)
        self.division = Division.objects.create(name="Тестовый отдел", division_type="OFFICE")

    def test_division_crud_lifecycle(self):
        """
        Test creating, retrieving, updating, and deleting a division.
        """
        url = '/api/personnel/divisions/'
        data = {'name': 'Новый департамент', 'division_type': 'DEPARTMENT'}
        response = self.client.post(url, data, format='json')
        self.assertEqual(response.status_code, status.HTTP_201_CREATED)
        new_division_id = response.data.get('id')

        retrieve_url = f'/api/personnel/divisions/{new_division_id}/'
        response = self.client.get(retrieve_url, format='json')
        self.assertEqual(response.status_code, status.HTTP_200_OK)
        self.assertEqual(response.data.get('name'), 'Новый департамент')

        update_data = {'name': 'Переименованный департамент', 'division_type': 'DEPARTMENT'}
        response = self.client.put(retrieve_url, update_data, format='json')
        self.assertEqual(response.status_code, status.HTTP_200_OK)

        response = self.client.delete(retrieve_url, format='json')
        self.assertEqual(response.status_code, status.HTTP_204_NO_CONTENT)

    def test_division_list_is_cached(self):
        """
        Test that the division list endpoint is cached.
        """
        url = '/api/personnel/divisions/'
        with self.assertNumQueries(1):
            self.client.get(url, format='json')
        with self.assertNumQueries(0):
            self.client.get(url, format='json')

    def test_division_cache_is_invalidated_on_change(self):
        """
        Test that the division cache is invalidated when a division is changed.
        """
        url = '/api/personnel/divisions/'
        self.client.get(url, format='json') # Prime the cache

        Division.objects.create(name='New Division', division_type='OFFICE')

        with self.assertNumQueries(1):
            response = self.client.get(url, format='json')
        self.assertEqual(response.data.get('count'), 2)


class CachingTest(APITestCase):
    def test_cache_set_and_get(self):
        """
        Test that we can set and get a value from the cache.
        """
        cache.set('my_key', 'my_value', 30)
        value = cache.get('my_key')
        self.assertEqual(value, 'my_value')

<<<<<<< HEAD

class StaffingUnitAPITest(APITestCase):
    def setUp(self):
        self.admin_user = User.objects.create_user(username='admin', password='password')
        UserProfile.objects.create(user=self.admin_user, role=UserRole.ROLE_4)

        self.personnel_admin = User.objects.create_user(username='personnel_admin', password='password')
        self.division1 = Division.objects.create(name='Division 1', division_type=DivisionType.DEPARTMENT)
        UserProfile.objects.create(user=self.personnel_admin, role=UserRole.ROLE_5, division_assignment=self.division1)

        self.viewer_user = User.objects.create_user(username='viewer', password='password')
        UserProfile.objects.create(user=self.viewer_user, role=UserRole.ROLE_1)

        self.position = Position.objects.create(name='Test Position', level=1)
        self.staffing_unit = StaffingUnit.objects.create(division=self.division1, position=self.position, quantity=5)

    def test_admin_can_crud_staffing_unit(self):
        """
        Ensure admin user (Role 4) can perform CRUD operations.
        """
        self.client.force_authenticate(user=self.admin_user)

        # List
        url = '/api/personnel/staffing-units/'
        response = self.client.get(url)
        self.assertEqual(response.status_code, status.HTTP_200_OK)
        self.assertEqual(len(response.data), 1)

        # Create
        data = {'division_id': self.division1.id, 'position_id': self.position.id, 'quantity': 10}
        response = self.client.post(url, data)
        self.assertEqual(response.status_code, status.HTTP_201_CREATED)
        self.assertEqual(StaffingUnit.objects.count(), 2)

        # Retrieve
        detail_url = f'/api/personnel/staffing-units/{self.staffing_unit.id}/'
        response = self.client.get(detail_url)
        self.assertEqual(response.status_code, status.HTTP_200_OK)

        # Update
        update_data = {'quantity': 15}
        response = self.client.patch(detail_url, update_data)
        self.assertEqual(response.status_code, status.HTTP_200_OK)
        self.staffing_unit.refresh_from_db()
        self.assertEqual(self.staffing_unit.quantity, 15)

        # Delete
        response = self.client.delete(detail_url)
        self.assertEqual(response.status_code, status.HTTP_204_NO_CONTENT)
        self.assertEqual(StaffingUnit.objects.count(), 1)

    def test_personnel_admin_can_crud_staffing_unit(self):
        """
        Ensure personnel admin (Role 5) can perform CRUD operations.
        """
        self.client.force_authenticate(user=self.personnel_admin)
        # Similar CRUD tests as admin...
        url = '/api/personnel/staffing-units/'
        response = self.client.get(url)
        self.assertEqual(response.status_code, status.HTTP_200_OK)

    def test_viewer_cannot_write_staffing_unit(self):
        """
        Ensure viewer user (Role 1) cannot perform write operations.
        """
        self.client.force_authenticate(user=self.viewer_user)

        # List (should be allowed)
        url = '/api/personnel/staffing-units/'
        response = self.client.get(url)
        self.assertEqual(response.status_code, status.HTTP_200_OK)

        # Create (should be forbidden)
        data = {'division_id': self.division1.id, 'position_id': self.position.id, 'quantity': 10}
        response = self.client.post(url, data)
        self.assertEqual(response.status_code, status.HTTP_403_FORBIDDEN)


class VacancyAPITest(APITestCase):
    def setUp(self):
        self.admin_user = User.objects.create_user(username='admin', password='password')
        UserProfile.objects.create(user=self.admin_user, role=UserRole.ROLE_4)

        self.personnel_admin = User.objects.create_user(username='personnel_admin', password='password')
        self.division1 = Division.objects.create(name='Division 1', division_type=DivisionType.DEPARTMENT)
        UserProfile.objects.create(user=self.personnel_admin, role=UserRole.ROLE_5, division_assignment=self.division1)

        self.viewer_user = User.objects.create_user(username='viewer', password='password')
        UserProfile.objects.create(user=self.viewer_user, role=UserRole.ROLE_1)

        self.position = Position.objects.create(name='Test Position', level=1)
        self.staffing_unit = StaffingUnit.objects.create(division=self.division1, position=self.position, quantity=5)
        self.vacancy = Vacancy.objects.create(staffing_unit=self.staffing_unit, title='Test Vacancy', created_by=self.admin_user)

    def test_admin_can_crud_vacancy(self):
        """
        Ensure admin user (Role 4) can perform CRUD operations on vacancies.
        """
        self.client.force_authenticate(user=self.admin_user)

        # List
        url = '/api/personnel/vacancies/'
        response = self.client.get(url)
        self.assertEqual(response.status_code, status.HTTP_200_OK)
        self.assertEqual(len(response.data), 1)

        # Create
        data = {'staffing_unit_id': self.staffing_unit.id, 'title': 'New Test Vacancy'}
        response = self.client.post(url, data)
        self.assertEqual(response.status_code, status.HTTP_201_CREATED)
        self.assertEqual(Vacancy.objects.count(), 2)

        # Retrieve
        detail_url = f'/api/personnel/vacancies/{self.vacancy.id}/'
        response = self.client.get(detail_url)
        self.assertEqual(response.status_code, status.HTTP_200_OK)

        # Update
        update_data = {'title': 'Updated Vacancy Title'}
        response = self.client.patch(detail_url, update_data)
        self.assertEqual(response.status_code, status.HTTP_200_OK)
        self.vacancy.refresh_from_db()
        self.assertEqual(self.vacancy.title, 'Updated Vacancy Title')

        # Delete
        response = self.client.delete(detail_url)
        self.assertEqual(response.status_code, status.HTTP_204_NO_CONTENT)
        self.assertEqual(Vacancy.objects.count(), 1)

    def test_viewer_cannot_write_vacancy(self):
        """
        Ensure viewer user (Role 1) cannot perform write operations on vacancies.
        """
        self.client.force_authenticate(user=self.viewer_user)

        url = '/api/personnel/vacancies/'
        # Create (should be forbidden)
        data = {'staffing_unit_id': self.staffing_unit.id, 'title': 'New Test Vacancy'}
        response = self.client.post(url, data)
        self.assertEqual(response.status_code, status.HTTP_403_FORBIDDEN)

    def test_vacancy_calculation(self):
        """
        Test that the vacant_count on the StaffingUnit is correct.
        """
        self.assertEqual(self.staffing_unit.vacant_count, 5)

        # Create a vacancy, shouldn't change vacant_count
        Vacancy.objects.create(staffing_unit=self.staffing_unit, title='Another Vacancy')
        self.assertEqual(self.staffing_unit.vacant_count, 5)

        # Hire an employee, should decrease vacant_count
        Employee.objects.create(full_name='New Hire', division=self.division1, position=self.position)
        self.assertEqual(self.staffing_unit.vacant_count, 4)


class RateLimitingTest(APITestCase):
    def setUp(self):
        self.user = User.objects.create_user(username='testuser', password='password')
        UserProfile.objects.create(user=self.user, role=UserRole.ROLE_4)

    def test_user_rate_limit(self):
        """
        Ensure that an authenticated user is rate-limited.
        """
        self.client.force_authenticate(user=self.user)
        url = '/api/personnel/divisions/'

        for i in range(101):
            response = self.client.get(url)
            if response.status_code == 429:
                break

        self.assertEqual(response.status_code, status.HTTP_429_TOO_MANY_REQUESTS)

    def test_anon_rate_limit(self):
        """
        Ensure that an anonymous user is rate-limited.
        """
        url = '/api/personnel/divisions/'

        for i in range(101):
            response = self.client.get(url)
            if response.status_code == 429:
                break

        self.assertEqual(response.status_code, status.HTTP_429_TOO_MANY_REQUESTS)

=======
>>>>>>> 9722b8e4
    def test_prevent_cyclical_division_dependency(self):
        """
        Test that creating a cyclical dependency in divisions is not allowed.
        """
        parent = Division.objects.create(name="Parent", division_type="DEPARTMENT")
        child = Division.objects.create(name="Child", parent_division=parent, division_type="MANAGEMENT")

        url = f'/api/personnel/divisions/{parent.id}/'
        data = {'name': 'Parent Updated', 'division_type': 'DEPARTMENT', 'parent_division_id': child.id}
        response = self.client.put(url, data, format='json')

        self.assertEqual(response.status_code, status.HTTP_400_BAD_REQUEST)
        self.assertIn("children as its parent", response.data.get('non_field_errors', [''])[0])

    def test_prevent_deleting_division_with_children(self):
        """
        Test that a division with child divisions cannot be deleted.
        """
        parent = Division.objects.create(name="Parent", division_type="DEPARTMENT")
        Division.objects.create(name="Child", parent_division=parent, division_type="MANAGEMENT")

        url = f'/api/personnel/divisions/{parent.id}/'
        response = self.client.delete(url)

        self.assertEqual(response.status_code, status.HTTP_400_BAD_REQUEST)
        self.assertIn("has child divisions", response.data.get('error', ''))

    def test_prevent_deleting_division_with_employees(self):
        """
        Test that a division with employees cannot be deleted (db-level protection).
        """
        div_with_emp = Division.objects.create(name="Busy Division", division_type="OFFICE")
        Employee.objects.create(full_name="John Doe", position=self.position, division=div_with_emp)

        url = f'/api/personnel/divisions/{div_with_emp.id}/'
        response = self.client.delete(url)
        self.assertEqual(response.status_code, status.HTTP_400_BAD_REQUEST)
        self.assertIn("has employees assigned", response.data.get('error', ''))

    def test_employee_list_is_sorted_by_position_level(self):
        """
        Ensure the employee list is sorted by position level (hierarchy).
        """
        senior_position = Position.objects.create(name="Старший", level=10)
        junior_position = Position.objects.create(name="Младший", level=20)

        employee_junior = Employee.objects.create(
            full_name="Боб Младший", position=junior_position, division=self.division
        )
        employee_senior = Employee.objects.create(
            full_name="Алиса Старшая", position=senior_position, division=self.division
        )

        url = '/api/personnel/employees/'
        response = self.client.get(url, format='json')

        self.assertEqual(response.status_code, status.HTTP_200_OK)
        results = response.data.get('results', [])
        self.assertGreaterEqual(len(results), 2)

        names_in_response = [emp.get('full_name') for emp in results]
        senior_index = names_in_response.index(employee_senior.full_name)
        junior_index = names_in_response.index(employee_junior.full_name)

        self.assertLess(
            senior_index,
            junior_index,
            "Senior employee should appear before junior employee in the list.",
        )

    def test_employee_crud_lifecycle(self):
        """
        Test creating, retrieving, updating, and deleting an employee.
        """
        url = '/api/personnel/employees/'
        data = {
            'full_name': 'Тестовый Сотрудник',
            'position_id': self.position.id,
            'division_id': self.division.id,
        }
        response = self.client.post(url, data, format='json')
        self.assertEqual(response.status_code, status.HTTP_201_CREATED)
        new_employee_id = response.data.get('id')

        retrieve_url = f'/api/personnel/employees/{new_employee_id}/'
        response = self.client.get(retrieve_url, format='json')
        self.assertEqual(response.status_code, status.HTTP_200_OK)
        self.assertEqual(response.data.get('full_name'), 'Тестовый Сотрудник')

        new_position = Position.objects.create(name="Новая должность", level=100)
        update_data = {
            'full_name': 'Обновленный Сотрудник',
            'position_id': new_position.id,
            'division_id': self.division.id,
        }
        response = self.client.put(retrieve_url, update_data, format='json')
        self.assertEqual(response.status_code, status.HTTP_200_OK)

        response = self.client.delete(retrieve_url, format='json')
        self.assertEqual(response.status_code, status.HTTP_204_NO_CONTENT)<|MERGE_RESOLUTION|>--- conflicted
+++ resolved
@@ -2,19 +2,27 @@
 from django.test import TestCase
 from rest_framework.test import APITestCase
 from rest_framework import status
-<<<<<<< HEAD
-from .models import Position, Division, Employee, UserProfile, UserRole, StaffingUnit, DivisionType, Vacancy
-=======
-from .models import Position, Division, Employee, UserProfile, UserRole
->>>>>>> 9722b8e4
 from django.core.cache import cache
+
+from .models import (
+    Position,
+    Division,
+    Employee,
+    UserProfile,
+    UserRole,
+    StaffingUnit,
+    DivisionType,
+    Vacancy,
+)
+
 
 class PositionAPITest(APITestCase):
     """
     Tests for the Position API. It relies on the data from the seed migration.
     """
+
     def setUp(self):
-        self.user = User.objects.create_user(username='testuser', password='testpassword')
+        self.user = User.objects.create_user(username="testuser", password="testpassword")
         UserProfile.objects.create(user=self.user, role=UserRole.ROLE_4)
         self.client.force_authenticate(user=self.user)
 
@@ -22,48 +30,48 @@
         """
         Ensure we can list all 20 seeded positions.
         """
-        url = '/api/personnel/positions/'
-        response = self.client.get(url, format='json')
-        self.assertEqual(response.status_code, status.HTTP_200_OK)
-        self.assertEqual(response.data.get('count'), 20)
+        url = "/api/personnel/positions/"
+        response = self.client.get(url, format="json")
+        self.assertEqual(response.status_code, status.HTTP_200_OK)
+        self.assertEqual(response.data.get("count"), 20)
 
     def test_retrieve_position(self):
         """
         Ensure we can retrieve a single position from the seeded data.
         """
         position = Position.objects.get(name="Инспектор")
-        url = f'/api/personnel/positions/{position.id}/'
-        response = self.client.get(url, format='json')
-        self.assertEqual(response.status_code, status.HTTP_200_OK)
-        self.assertEqual(response.data.get('name'), "Инспектор")
+        url = f"/api/personnel/positions/{position.id}/"
+        response = self.client.get(url, format="json")
+        self.assertEqual(response.status_code, status.HTTP_200_OK)
+        self.assertEqual(response.data.get("name"), "Инспектор")
 
     def test_position_list_is_cached(self):
         """
         Test that the position list endpoint is cached.
         """
-        url = '/api/personnel/positions/'
+        url = "/api/personnel/positions/"
         with self.assertNumQueries(1):
-            self.client.get(url, format='json')
+            self.client.get(url, format="json")
         with self.assertNumQueries(0):
-            self.client.get(url, format='json')
+            self.client.get(url, format="json")
 
     def test_position_cache_is_invalidated_on_change(self):
         """
         Test that the position cache is invalidated when a position is changed.
         """
-        url = '/api/personnel/positions/'
-        self.client.get(url, format='json') # Prime the cache
-
-        Position.objects.create(name='New Position', level=100)
+        url = "/api/personnel/positions/"
+        self.client.get(url, format="json")  # Prime the cache
+
+        Position.objects.create(name="New Position", level=100)
 
         with self.assertNumQueries(1):
-            response = self.client.get(url, format='json')
-        self.assertEqual(response.data.get('count'), 21)
+            response = self.client.get(url, format="json")
+        self.assertEqual(response.data.get("count"), 21)
 
 
 class DivisionEmployeeAPITest(APITestCase):
     def setUp(self):
-        self.user = User.objects.create_user(username='testuser', password='testpassword')
+        self.user = User.objects.create_user(username="testuser", password="testpassword")
         UserProfile.objects.create(user=self.user, role=UserRole.ROLE_4)
         self.client.force_authenticate(user=self.user)
 
@@ -74,248 +82,47 @@
         """
         Test creating, retrieving, updating, and deleting a division.
         """
-        url = '/api/personnel/divisions/'
-        data = {'name': 'Новый департамент', 'division_type': 'DEPARTMENT'}
-        response = self.client.post(url, data, format='json')
+        url = "/api/personnel/divisions/"
+        data = {"name": "Новый департамент", "division_type": "DEPARTMENT"}
+        response = self.client.post(url, data, format="json")
         self.assertEqual(response.status_code, status.HTTP_201_CREATED)
-        new_division_id = response.data.get('id')
-
-        retrieve_url = f'/api/personnel/divisions/{new_division_id}/'
-        response = self.client.get(retrieve_url, format='json')
-        self.assertEqual(response.status_code, status.HTTP_200_OK)
-        self.assertEqual(response.data.get('name'), 'Новый департамент')
-
-        update_data = {'name': 'Переименованный департамент', 'division_type': 'DEPARTMENT'}
-        response = self.client.put(retrieve_url, update_data, format='json')
-        self.assertEqual(response.status_code, status.HTTP_200_OK)
-
-        response = self.client.delete(retrieve_url, format='json')
+        new_division_id = response.data.get("id")
+
+        retrieve_url = f"/api/personnel/divisions/{new_division_id}/"
+        response = self.client.get(retrieve_url, format="json")
+        self.assertEqual(response.status_code, status.HTTP_200_OK)
+        self.assertEqual(response.data.get("name"), "Новый департамент")
+
+        update_data = {"name": "Переименованный департамент", "division_type": "DEPARTMENT"}
+        response = self.client.put(retrieve_url, update_data, format="json")
+        self.assertEqual(response.status_code, status.HTTP_200_OK)
+
+        response = self.client.delete(retrieve_url, format="json")
         self.assertEqual(response.status_code, status.HTTP_204_NO_CONTENT)
 
     def test_division_list_is_cached(self):
         """
         Test that the division list endpoint is cached.
         """
-        url = '/api/personnel/divisions/'
+        url = "/api/personnel/divisions/"
         with self.assertNumQueries(1):
-            self.client.get(url, format='json')
+            self.client.get(url, format="json")
         with self.assertNumQueries(0):
-            self.client.get(url, format='json')
+            self.client.get(url, format="json")
 
     def test_division_cache_is_invalidated_on_change(self):
         """
         Test that the division cache is invalidated when a division is changed.
         """
-        url = '/api/personnel/divisions/'
-        self.client.get(url, format='json') # Prime the cache
-
-        Division.objects.create(name='New Division', division_type='OFFICE')
+        url = "/api/personnel/divisions/"
+        self.client.get(url, format="json")  # Prime the cache
+
+        Division.objects.create(name="New Division", division_type="OFFICE")
 
         with self.assertNumQueries(1):
-            response = self.client.get(url, format='json')
-        self.assertEqual(response.data.get('count'), 2)
-
-
-class CachingTest(APITestCase):
-    def test_cache_set_and_get(self):
-        """
-        Test that we can set and get a value from the cache.
-        """
-        cache.set('my_key', 'my_value', 30)
-        value = cache.get('my_key')
-        self.assertEqual(value, 'my_value')
-
-<<<<<<< HEAD
-
-class StaffingUnitAPITest(APITestCase):
-    def setUp(self):
-        self.admin_user = User.objects.create_user(username='admin', password='password')
-        UserProfile.objects.create(user=self.admin_user, role=UserRole.ROLE_4)
-
-        self.personnel_admin = User.objects.create_user(username='personnel_admin', password='password')
-        self.division1 = Division.objects.create(name='Division 1', division_type=DivisionType.DEPARTMENT)
-        UserProfile.objects.create(user=self.personnel_admin, role=UserRole.ROLE_5, division_assignment=self.division1)
-
-        self.viewer_user = User.objects.create_user(username='viewer', password='password')
-        UserProfile.objects.create(user=self.viewer_user, role=UserRole.ROLE_1)
-
-        self.position = Position.objects.create(name='Test Position', level=1)
-        self.staffing_unit = StaffingUnit.objects.create(division=self.division1, position=self.position, quantity=5)
-
-    def test_admin_can_crud_staffing_unit(self):
-        """
-        Ensure admin user (Role 4) can perform CRUD operations.
-        """
-        self.client.force_authenticate(user=self.admin_user)
-
-        # List
-        url = '/api/personnel/staffing-units/'
-        response = self.client.get(url)
-        self.assertEqual(response.status_code, status.HTTP_200_OK)
-        self.assertEqual(len(response.data), 1)
-
-        # Create
-        data = {'division_id': self.division1.id, 'position_id': self.position.id, 'quantity': 10}
-        response = self.client.post(url, data)
-        self.assertEqual(response.status_code, status.HTTP_201_CREATED)
-        self.assertEqual(StaffingUnit.objects.count(), 2)
-
-        # Retrieve
-        detail_url = f'/api/personnel/staffing-units/{self.staffing_unit.id}/'
-        response = self.client.get(detail_url)
-        self.assertEqual(response.status_code, status.HTTP_200_OK)
-
-        # Update
-        update_data = {'quantity': 15}
-        response = self.client.patch(detail_url, update_data)
-        self.assertEqual(response.status_code, status.HTTP_200_OK)
-        self.staffing_unit.refresh_from_db()
-        self.assertEqual(self.staffing_unit.quantity, 15)
-
-        # Delete
-        response = self.client.delete(detail_url)
-        self.assertEqual(response.status_code, status.HTTP_204_NO_CONTENT)
-        self.assertEqual(StaffingUnit.objects.count(), 1)
-
-    def test_personnel_admin_can_crud_staffing_unit(self):
-        """
-        Ensure personnel admin (Role 5) can perform CRUD operations.
-        """
-        self.client.force_authenticate(user=self.personnel_admin)
-        # Similar CRUD tests as admin...
-        url = '/api/personnel/staffing-units/'
-        response = self.client.get(url)
-        self.assertEqual(response.status_code, status.HTTP_200_OK)
-
-    def test_viewer_cannot_write_staffing_unit(self):
-        """
-        Ensure viewer user (Role 1) cannot perform write operations.
-        """
-        self.client.force_authenticate(user=self.viewer_user)
-
-        # List (should be allowed)
-        url = '/api/personnel/staffing-units/'
-        response = self.client.get(url)
-        self.assertEqual(response.status_code, status.HTTP_200_OK)
-
-        # Create (should be forbidden)
-        data = {'division_id': self.division1.id, 'position_id': self.position.id, 'quantity': 10}
-        response = self.client.post(url, data)
-        self.assertEqual(response.status_code, status.HTTP_403_FORBIDDEN)
-
-
-class VacancyAPITest(APITestCase):
-    def setUp(self):
-        self.admin_user = User.objects.create_user(username='admin', password='password')
-        UserProfile.objects.create(user=self.admin_user, role=UserRole.ROLE_4)
-
-        self.personnel_admin = User.objects.create_user(username='personnel_admin', password='password')
-        self.division1 = Division.objects.create(name='Division 1', division_type=DivisionType.DEPARTMENT)
-        UserProfile.objects.create(user=self.personnel_admin, role=UserRole.ROLE_5, division_assignment=self.division1)
-
-        self.viewer_user = User.objects.create_user(username='viewer', password='password')
-        UserProfile.objects.create(user=self.viewer_user, role=UserRole.ROLE_1)
-
-        self.position = Position.objects.create(name='Test Position', level=1)
-        self.staffing_unit = StaffingUnit.objects.create(division=self.division1, position=self.position, quantity=5)
-        self.vacancy = Vacancy.objects.create(staffing_unit=self.staffing_unit, title='Test Vacancy', created_by=self.admin_user)
-
-    def test_admin_can_crud_vacancy(self):
-        """
-        Ensure admin user (Role 4) can perform CRUD operations on vacancies.
-        """
-        self.client.force_authenticate(user=self.admin_user)
-
-        # List
-        url = '/api/personnel/vacancies/'
-        response = self.client.get(url)
-        self.assertEqual(response.status_code, status.HTTP_200_OK)
-        self.assertEqual(len(response.data), 1)
-
-        # Create
-        data = {'staffing_unit_id': self.staffing_unit.id, 'title': 'New Test Vacancy'}
-        response = self.client.post(url, data)
-        self.assertEqual(response.status_code, status.HTTP_201_CREATED)
-        self.assertEqual(Vacancy.objects.count(), 2)
-
-        # Retrieve
-        detail_url = f'/api/personnel/vacancies/{self.vacancy.id}/'
-        response = self.client.get(detail_url)
-        self.assertEqual(response.status_code, status.HTTP_200_OK)
-
-        # Update
-        update_data = {'title': 'Updated Vacancy Title'}
-        response = self.client.patch(detail_url, update_data)
-        self.assertEqual(response.status_code, status.HTTP_200_OK)
-        self.vacancy.refresh_from_db()
-        self.assertEqual(self.vacancy.title, 'Updated Vacancy Title')
-
-        # Delete
-        response = self.client.delete(detail_url)
-        self.assertEqual(response.status_code, status.HTTP_204_NO_CONTENT)
-        self.assertEqual(Vacancy.objects.count(), 1)
-
-    def test_viewer_cannot_write_vacancy(self):
-        """
-        Ensure viewer user (Role 1) cannot perform write operations on vacancies.
-        """
-        self.client.force_authenticate(user=self.viewer_user)
-
-        url = '/api/personnel/vacancies/'
-        # Create (should be forbidden)
-        data = {'staffing_unit_id': self.staffing_unit.id, 'title': 'New Test Vacancy'}
-        response = self.client.post(url, data)
-        self.assertEqual(response.status_code, status.HTTP_403_FORBIDDEN)
-
-    def test_vacancy_calculation(self):
-        """
-        Test that the vacant_count on the StaffingUnit is correct.
-        """
-        self.assertEqual(self.staffing_unit.vacant_count, 5)
-
-        # Create a vacancy, shouldn't change vacant_count
-        Vacancy.objects.create(staffing_unit=self.staffing_unit, title='Another Vacancy')
-        self.assertEqual(self.staffing_unit.vacant_count, 5)
-
-        # Hire an employee, should decrease vacant_count
-        Employee.objects.create(full_name='New Hire', division=self.division1, position=self.position)
-        self.assertEqual(self.staffing_unit.vacant_count, 4)
-
-
-class RateLimitingTest(APITestCase):
-    def setUp(self):
-        self.user = User.objects.create_user(username='testuser', password='password')
-        UserProfile.objects.create(user=self.user, role=UserRole.ROLE_4)
-
-    def test_user_rate_limit(self):
-        """
-        Ensure that an authenticated user is rate-limited.
-        """
-        self.client.force_authenticate(user=self.user)
-        url = '/api/personnel/divisions/'
-
-        for i in range(101):
-            response = self.client.get(url)
-            if response.status_code == 429:
-                break
-
-        self.assertEqual(response.status_code, status.HTTP_429_TOO_MANY_REQUESTS)
-
-    def test_anon_rate_limit(self):
-        """
-        Ensure that an anonymous user is rate-limited.
-        """
-        url = '/api/personnel/divisions/'
-
-        for i in range(101):
-            response = self.client.get(url)
-            if response.status_code == 429:
-                break
-
-        self.assertEqual(response.status_code, status.HTTP_429_TOO_MANY_REQUESTS)
-
-=======
->>>>>>> 9722b8e4
+            response = self.client.get(url, format="json")
+        self.assertEqual(response.data.get("count"), 2)
+
     def test_prevent_cyclical_division_dependency(self):
         """
         Test that creating a cyclical dependency in divisions is not allowed.
@@ -323,12 +130,16 @@
         parent = Division.objects.create(name="Parent", division_type="DEPARTMENT")
         child = Division.objects.create(name="Child", parent_division=parent, division_type="MANAGEMENT")
 
-        url = f'/api/personnel/divisions/{parent.id}/'
-        data = {'name': 'Parent Updated', 'division_type': 'DEPARTMENT', 'parent_division_id': child.id}
-        response = self.client.put(url, data, format='json')
+        url = f"/api/personnel/divisions/{parent.id}/"
+        data = {
+            "name": "Parent Updated",
+            "division_type": "DEPARTMENT",
+            "parent_division_id": child.id,
+        }
+        response = self.client.put(url, data, format="json")
 
         self.assertEqual(response.status_code, status.HTTP_400_BAD_REQUEST)
-        self.assertIn("children as its parent", response.data.get('non_field_errors', [''])[0])
+        self.assertIn("children as its parent", response.data.get("non_field_errors", [""])[0])
 
     def test_prevent_deleting_division_with_children(self):
         """
@@ -337,11 +148,11 @@
         parent = Division.objects.create(name="Parent", division_type="DEPARTMENT")
         Division.objects.create(name="Child", parent_division=parent, division_type="MANAGEMENT")
 
-        url = f'/api/personnel/divisions/{parent.id}/'
+        url = f"/api/personnel/divisions/{parent.id}/"
         response = self.client.delete(url)
 
         self.assertEqual(response.status_code, status.HTTP_400_BAD_REQUEST)
-        self.assertIn("has child divisions", response.data.get('error', ''))
+        self.assertIn("has child divisions", response.data.get("error", ""))
 
     def test_prevent_deleting_division_with_employees(self):
         """
@@ -350,10 +161,10 @@
         div_with_emp = Division.objects.create(name="Busy Division", division_type="OFFICE")
         Employee.objects.create(full_name="John Doe", position=self.position, division=div_with_emp)
 
-        url = f'/api/personnel/divisions/{div_with_emp.id}/'
+        url = f"/api/personnel/divisions/{div_with_emp.id}/"
         response = self.client.delete(url)
         self.assertEqual(response.status_code, status.HTTP_400_BAD_REQUEST)
-        self.assertIn("has employees assigned", response.data.get('error', ''))
+        self.assertIn("has employees assigned", response.data.get("error", ""))
 
     def test_employee_list_is_sorted_by_position_level(self):
         """
@@ -369,14 +180,14 @@
             full_name="Алиса Старшая", position=senior_position, division=self.division
         )
 
-        url = '/api/personnel/employees/'
-        response = self.client.get(url, format='json')
-
-        self.assertEqual(response.status_code, status.HTTP_200_OK)
-        results = response.data.get('results', [])
+        url = "/api/personnel/employees/"
+        response = self.client.get(url, format="json")
+
+        self.assertEqual(response.status_code, status.HTTP_200_OK)
+        results = response.data.get("results", [])
         self.assertGreaterEqual(len(results), 2)
 
-        names_in_response = [emp.get('full_name') for emp in results]
+        names_in_response = [emp.get("full_name") for emp in results]
         senior_index = names_in_response.index(employee_senior.full_name)
         junior_index = names_in_response.index(employee_junior.full_name)
 
@@ -390,29 +201,213 @@
         """
         Test creating, retrieving, updating, and deleting an employee.
         """
-        url = '/api/personnel/employees/'
+        url = "/api/personnel/employees/"
         data = {
-            'full_name': 'Тестовый Сотрудник',
-            'position_id': self.position.id,
-            'division_id': self.division.id,
+            "full_name": "Тестовый Сотрудник",
+            "position_id": self.position.id,
+            "division_id": self.division.id,
         }
-        response = self.client.post(url, data, format='json')
+        response = self.client.post(url, data, format="json")
         self.assertEqual(response.status_code, status.HTTP_201_CREATED)
-        new_employee_id = response.data.get('id')
-
-        retrieve_url = f'/api/personnel/employees/{new_employee_id}/'
-        response = self.client.get(retrieve_url, format='json')
-        self.assertEqual(response.status_code, status.HTTP_200_OK)
-        self.assertEqual(response.data.get('full_name'), 'Тестовый Сотрудник')
+        new_employee_id = response.data.get("id")
+
+        retrieve_url = f"/api/personnel/employees/{new_employee_id}/"
+        response = self.client.get(retrieve_url, format="json")
+        self.assertEqual(response.status_code, status.HTTP_200_OK)
+        self.assertEqual(response.data.get("full_name"), "Тестовый Сотрудник")
 
         new_position = Position.objects.create(name="Новая должность", level=100)
         update_data = {
-            'full_name': 'Обновленный Сотрудник',
-            'position_id': new_position.id,
-            'division_id': self.division.id,
+            "full_name": "Обновленный Сотрудник",
+            "position_id": new_position.id,
+            "division_id": self.division.id,
         }
-        response = self.client.put(retrieve_url, update_data, format='json')
-        self.assertEqual(response.status_code, status.HTTP_200_OK)
-
-        response = self.client.delete(retrieve_url, format='json')
-        self.assertEqual(response.status_code, status.HTTP_204_NO_CONTENT)+        response = self.client.put(retrieve_url, update_data, format="json")
+        self.assertEqual(response.status_code, status.HTTP_200_OK)
+
+        response = self.client.delete(retrieve_url, format="json")
+        self.assertEqual(response.status_code, status.HTTP_204_NO_CONTENT)
+
+
+class CachingTest(APITestCase):
+    def test_cache_set_and_get(self):
+        """
+        Test that we can set and get a value from the cache.
+        """
+        cache.set("my_key", "my_value", 30)
+        value = cache.get("my_key")
+        self.assertEqual(value, "my_value")
+
+
+class StaffingUnitAPITest(APITestCase):
+    def setUp(self):
+        self.admin_user = User.objects.create_user(username="admin", password="password")
+        UserProfile.objects.create(user=self.admin_user, role=UserRole.ROLE_4)
+
+        self.personnel_admin = User.objects.create_user(username="personnel_admin", password="password")
+        self.division1 = Division.objects.create(name="Division 1", division_type=DivisionType.DEPARTMENT)
+        UserProfile.objects.create(user=self.personnel_admin, role=UserRole.ROLE_5, division_assignment=self.division1)
+
+        self.viewer_user = User.objects.create_user(username="viewer", password="password")
+        UserProfile.objects.create(user=self.viewer_user, role=UserRole.ROLE_1)
+
+        self.position = Position.objects.create(name="Test Position", level=1)
+        self.staffing_unit = StaffingUnit.objects.create(division=self.division1, position=self.position, quantity=5)
+
+    def test_admin_can_crud_staffing_unit(self):
+        """
+        Ensure admin user (Role 4) can perform CRUD operations.
+        """
+        self.client.force_authenticate(user=self.admin_user)
+
+        url = "/api/personnel/staffing-units/"
+        response = self.client.get(url)
+        self.assertEqual(response.status_code, status.HTTP_200_OK)
+        self.assertEqual(len(response.data), 1)
+
+        data = {"division_id": self.division1.id, "position_id": self.position.id, "quantity": 10}
+        response = self.client.post(url, data)
+        self.assertEqual(response.status_code, status.HTTP_201_CREATED)
+        self.assertEqual(StaffingUnit.objects.count(), 2)
+
+        detail_url = f"/api/personnel/staffing-units/{self.staffing_unit.id}/"
+        response = self.client.get(detail_url)
+        self.assertEqual(response.status_code, status.HTTP_200_OK)
+
+        update_data = {"quantity": 15}
+        response = self.client.patch(detail_url, update_data)
+        self.assertEqual(response.status_code, status.HTTP_200_OK)
+        self.staffing_unit.refresh_from_db()
+        self.assertEqual(self.staffing_unit.quantity, 15)
+
+        response = self.client.delete(detail_url)
+        self.assertEqual(response.status_code, status.HTTP_204_NO_CONTENT)
+        self.assertEqual(StaffingUnit.objects.count(), 1)
+
+    def test_personnel_admin_can_crud_staffing_unit(self):
+        """
+        Ensure personnel admin (Role 5) can perform CRUD operations.
+        """
+        self.client.force_authenticate(user=self.personnel_admin)
+        url = "/api/personnel/staffing-units/"
+        response = self.client.get(url)
+        self.assertEqual(response.status_code, status.HTTP_200_OK)
+
+    def test_viewer_cannot_write_staffing_unit(self):
+        """
+        Ensure viewer user (Role 1) cannot perform write operations.
+        """
+        self.client.force_authenticate(user=self.viewer_user)
+
+        url = "/api/personnel/staffing-units/"
+        response = self.client.get(url)
+        self.assertEqual(response.status_code, status.HTTP_200_OK)
+
+        data = {"division_id": self.division1.id, "position_id": self.position.id, "quantity": 10}
+        response = self.client.post(url, data)
+        self.assertEqual(response.status_code, status.HTTP_403_FORBIDDEN)
+
+
+class VacancyAPITest(APITestCase):
+    def setUp(self):
+        self.admin_user = User.objects.create_user(username="admin", password="password")
+        UserProfile.objects.create(user=self.admin_user, role=UserRole.ROLE_4)
+
+        self.personnel_admin = User.objects.create_user(username="personnel_admin", password="password")
+        self.division1 = Division.objects.create(name="Division 1", division_type=DivisionType.DEPARTMENT)
+        UserProfile.objects.create(user=self.personnel_admin, role=UserRole.ROLE_5, division_assignment=self.division1)
+
+        self.viewer_user = User.objects.create_user(username="viewer", password="password")
+        UserProfile.objects.create(user=self.viewer_user, role=UserRole.ROLE_1)
+
+        self.position = Position.objects.create(name="Test Position", level=1)
+        self.staffing_unit = StaffingUnit.objects.create(division=self.division1, position=self.position, quantity=5)
+        self.vacancy = Vacancy.objects.create(
+            staffing_unit=self.staffing_unit, title="Test Vacancy", created_by=self.admin_user
+        )
+
+    def test_admin_can_crud_vacancy(self):
+        """
+        Ensure admin user (Role 4) can perform CRUD operations on vacancies.
+        """
+        self.client.force_authenticate(user=self.admin_user)
+
+        url = "/api/personnel/vacancies/"
+        response = self.client.get(url)
+        self.assertEqual(response.status_code, status.HTTP_200_OK)
+        self.assertEqual(len(response.data), 1)
+
+        data = {"staffing_unit_id": self.staffing_unit.id, "title": "New Test Vacancy"}
+        response = self.client.post(url, data)
+        self.assertEqual(response.status_code, status.HTTP_201_CREATED)
+        self.assertEqual(Vacancy.objects.count(), 2)
+
+        detail_url = f"/api/personnel/vacancies/{self.vacancy.id}/"
+        response = self.client.get(detail_url)
+        self.assertEqual(response.status_code, status.HTTP_200_OK)
+
+        update_data = {"title": "Updated Vacancy Title"}
+        response = self.client.patch(detail_url, update_data)
+        self.assertEqual(response.status_code, status.HTTP_200_OK)
+        self.vacancy.refresh_from_db()
+        self.assertEqual(self.vacancy.title, "Updated Vacancy Title")
+
+        response = self.client.delete(detail_url)
+        self.assertEqual(response.status_code, status.HTTP_204_NO_CONTENT)
+        self.assertEqual(Vacancy.objects.count(), 1)
+
+    def test_viewer_cannot_write_vacancy(self):
+        """
+        Ensure viewer user (Role 1) cannot perform write operations on vacancies.
+        """
+        self.client.force_authenticate(user=self.viewer_user)
+
+        url = "/api/personnel/vacancies/"
+        data = {"staffing_unit_id": self.staffing_unit.id, "title": "New Test Vacancy"}
+        response = self.client.post(url, data)
+        self.assertEqual(response.status_code, status.HTTP_403_FORBIDDEN)
+
+    def test_vacancy_calculation(self):
+        """
+        Test that the vacant_count on the StaffingUnit is correct.
+        """
+        self.assertEqual(self.staffing_unit.vacant_count, 5)
+
+        Vacancy.objects.create(staffing_unit=self.staffing_unit, title="Another Vacancy")
+        self.assertEqual(self.staffing_unit.vacant_count, 5)
+
+        Employee.objects.create(full_name="New Hire", division=self.division1, position=self.position)
+        self.assertEqual(self.staffing_unit.vacant_count, 4)
+
+
+class RateLimitingTest(APITestCase):
+    def setUp(self):
+        self.user = User.objects.create_user(username="testuser", password="password")
+        UserProfile.objects.create(user=self.user, role=UserRole.ROLE_4)
+
+    def test_user_rate_limit(self):
+        """
+        Ensure that an authenticated user is rate-limited.
+        """
+        self.client.force_authenticate(user=self.user)
+        url = "/api/personnel/divisions/"
+
+        for i in range(101):
+            response = self.client.get(url)
+            if response.status_code == 429:
+                break
+
+        self.assertEqual(response.status_code, status.HTTP_429_TOO_MANY_REQUESTS)
+
+    def test_anon_rate_limit(self):
+        """
+        Ensure that an anonymous user is rate-limited.
+        """
+        url = "/api/personnel/divisions/"
+
+        for i in range(101):
+            response = self.client.get(url)
+            if response.status_code == 429:
+                break
+
+        self.assertEqual(response.status_code, status.HTTP_429_TOO_MANY_REQUESTS)