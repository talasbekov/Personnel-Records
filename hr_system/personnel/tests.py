from django.contrib.auth.models import User
from rest_framework.test import APITestCase
from rest_framework import status
from .models import Position, Division, Employee, UserProfile, UserRole

class PositionAPITest(APITestCase):
    """
    Tests for the Position API. It relies on the data from the seed migration.
    """
    def setUp(self):
        # We need a user to authenticate
        self.user = User.objects.create_user(username='testuser', password='testpassword')
        UserProfile.objects.create(user=self.user, role=UserRole.ROLE_4)
        self.client.force_authenticate(user=self.user)

    def test_list_positions(self):
        """
        Ensure we can list all 20 seeded positions.
        """
        url = '/api/personnel/positions/'
        response = self.client.get(url, format='json')
        self.assertEqual(response.status_code, status.HTTP_200_OK)
        # Assuming the migration has run, we should have 20 positions
        self.assertEqual(response.data['count'], 20)

    def test_retrieve_position(self):
        """
        Ensure we can retrieve a single position from the seeded data.
        """
        # Get a known position from the migration data
        position = Position.objects.get(name="Инспектор")
        url = f'/api/personnel/positions/{position.id}/'
        response = self.client.get(url, format='json')
        self.assertEqual(response.status_code, status.HTTP_200_OK)
        self.assertEqual(response.data['name'], "Инспектор")


class DivisionEmployeeAPITest(APITestCase):
    def setUp(self):
        self.user = User.objects.create_user(username='testuser', password='testpassword')
        UserProfile.objects.create(user=self.user, role=UserRole.ROLE_4)
        self.client.force_authenticate(user=self.user)

        self.position = Position.objects.create(name="Тестовая должность", level=99)
        self.division = Division.objects.create(name="Тестовый отдел", division_type="OFFICE")

    def test_division_crud_lifecycle(self):
        """
        Test creating, retrieving, updating, and deleting a division.
        """
        # 1. Create
        url = '/api/personnel/divisions/'
        data = {'name': 'Новый департамент', 'division_type': 'DEPARTMENT'}
        response = self.client.post(url, data, format='json')
        self.assertEqual(response.status_code, status.HTTP_201_CREATED)
        new_division_id = response.data['id']

        # 2. Retrieve
        retrieve_url = f'/api/personnel/divisions/{new_division_id}/'
        response = self.client.get(retrieve_url, format='json')
        self.assertEqual(response.status_code, status.HTTP_200_OK)
        self.assertEqual(response.data['name'], 'Новый департамент')

        # 3. Update
        update_data = {'name': 'Переименованный департамент', 'division_type': 'DEPARTMENT'}
        response = self.client.put(retrieve_url, update_data, format='json')
        self.assertEqual(response.status_code, status.HTTP_200_OK)

        # 4. Delete
        response = self.client.delete(retrieve_url, format='json')
        self.assertEqual(response.status_code, status.HTTP_204_NO_CONTENT)

<<<<<<< HEAD
    def test_prevent_cyclical_division_dependency(self):
        """
        Test that creating a cyclical dependency in divisions is not allowed.
        """
        parent = Division.objects.create(name="Parent", division_type="DEPARTMENT")
        child = Division.objects.create(name="Child", parent_division=parent, division_type="MANAGEMENT")

        url = f'/api/personnel/divisions/{parent.id}/'
        data = {'name': 'Parent Updated', 'division_type': 'DEPARTMENT', 'parent_division_id': child.id}
        response = self.client.put(url, data, format='json')

        self.assertEqual(response.status_code, status.HTTP_400_BAD_REQUEST)
        self.assertIn("children as its parent", response.data['non_field_errors'][0])

    def test_prevent_deleting_division_with_children(self):
        """
        Test that a division with child divisions cannot be deleted.
        """
        parent = Division.objects.create(name="Parent", division_type="DEPARTMENT")
        Division.objects.create(name="Child", parent_division=parent, division_type="MANAGEMENT")

        url = f'/api/personnel/divisions/{parent.id}/'
        response = self.client.delete(url)

        self.assertEqual(response.status_code, status.HTTP_400_BAD_REQUEST)
        self.assertIn("has child divisions", response.data['error'])

    def test_prevent_deleting_division_with_employees(self):
        """
        Test that a division with employees cannot be deleted (db-level protection).
        """
        div_with_emp = Division.objects.create(name="Busy Division", division_type="OFFICE")
        Employee.objects.create(full_name="John Doe", position=self.position, division=div_with_emp)

        url = f'/api/personnel/divisions/{div_with_emp.id}/'
        response = self.client.delete(url)
        self.assertEqual(response.status_code, status.HTTP_400_BAD_REQUEST)
        self.assertIn("has employees assigned", response.data['error'])
        self.assertIn("has employees assigned", response.data['error'])

=======
>>>>>>> 7b658aa1
    def test_employee_list_is_sorted_by_position_level(self):
        """
        Ensure the employee list is sorted by position level (hierarchy).
        """
<<<<<<< HEAD
        senior_position = Position.objects.create(name="Старший", level=10)
        junior_position = Position.objects.create(name="Младший", level=20)
        employee_junior = Employee.objects.create(full_name="Боб Младший", position=junior_position, division=self.division)
        employee_senior = Employee.objects.create(full_name="Алиса Старшая", position=senior_position, division=self.division)

=======
        # Create positions with different levels
        senior_position = Position.objects.create(name="Старший", level=10)
        junior_position = Position.objects.create(name="Младший", level=20)

        # Create employees in a non-alphabetical, non-chronological order
        employee_junior = Employee.objects.create(full_name="Боб Младший", position=junior_position, division=self.division)
        employee_senior = Employee.objects.create(full_name="Алиса Старшая", position=senior_position, division=self.division)

        # Fetch the list of employees
>>>>>>> 7b658aa1
        url = '/api/personnel/employees/'
        response = self.client.get(url, format='json')

        self.assertEqual(response.status_code, status.HTTP_200_OK)
<<<<<<< HEAD
        names_in_response = [emp['full_name'] for emp in response.data['results']]
        senior_index = names_in_response.index(employee_senior.full_name)
        junior_index = names_in_response.index(employee_junior.full_name)
        self.assertLess(senior_index, junior_index, "Senior employee should appear before junior employee.")
=======

        # The response should contain all employees, including the one from setUp
        results = response.data['results']
        self.assertGreaterEqual(len(results), 2)

        # Find the indices of our created employees
        names_in_response = [emp['full_name'] for emp in results]
        senior_index = names_in_response.index(employee_senior.full_name)
        junior_index = names_in_response.index(employee_junior.full_name)

        # Assert that the senior employee appears before the junior one
        self.assertLess(senior_index, junior_index, "Senior employee should appear before junior employee in the list.")
>>>>>>> 7b658aa1

    def test_employee_crud_lifecycle(self):
        """
        Test creating, retrieving, updating, and deleting an employee.
        """
        url = '/api/personnel/employees/'
        data = {'full_name': 'Тестовый Сотрудник', 'position_id': self.position.id, 'division_id': self.division.id}
        response = self.client.post(url, data, format='json')
        self.assertEqual(response.status_code, status.HTTP_201_CREATED)
        new_employee_id = response.data['id']

        retrieve_url = f'/api/personnel/employees/{new_employee_id}/'
        response = self.client.get(retrieve_url, format='json')
        self.assertEqual(response.status_code, status.HTTP_200_OK)
        self.assertEqual(response.data['full_name'], 'Тестовый Сотрудник')

        new_position = Position.objects.create(name="Новая должность", level=100)
        update_data = {'full_name': 'Обновленный Сотрудник', 'position_id': new_position.id, 'division_id': self.division.id}
        response = self.client.put(retrieve_url, update_data, format='json')
        self.assertEqual(response.status_code, status.HTTP_200_OK)

        response = self.client.delete(retrieve_url, format='json')
        self.assertEqual(response.status_code, status.HTTP_204_NO_CONTENT)<|MERGE_RESOLUTION|>--- conflicted
+++ resolved
@@ -70,7 +70,6 @@
         response = self.client.delete(retrieve_url, format='json')
         self.assertEqual(response.status_code, status.HTTP_204_NO_CONTENT)
 
-<<<<<<< HEAD
     def test_prevent_cyclical_division_dependency(self):
         """
         Test that creating a cyclical dependency in divisions is not allowed.
@@ -83,7 +82,8 @@
         response = self.client.put(url, data, format='json')
 
         self.assertEqual(response.status_code, status.HTTP_400_BAD_REQUEST)
-        self.assertIn("children as its parent", response.data['non_field_errors'][0])
+        # Expect an error about setting a child as its own parent / cyclical relationship
+        self.assertIn("children as its parent", response.data.get('non_field_errors', [''])[0])
 
     def test_prevent_deleting_division_with_children(self):
         """
@@ -96,7 +96,7 @@
         response = self.client.delete(url)
 
         self.assertEqual(response.status_code, status.HTTP_400_BAD_REQUEST)
-        self.assertIn("has child divisions", response.data['error'])
+        self.assertIn("has child divisions", response.data.get('error', ''))
 
     def test_prevent_deleting_division_with_employees(self):
         """
@@ -108,55 +108,35 @@
         url = f'/api/personnel/divisions/{div_with_emp.id}/'
         response = self.client.delete(url)
         self.assertEqual(response.status_code, status.HTTP_400_BAD_REQUEST)
-        self.assertIn("has employees assigned", response.data['error'])
-        self.assertIn("has employees assigned", response.data['error'])
+        self.assertIn("has employees assigned", response.data.get('error', ''))
 
-=======
->>>>>>> 7b658aa1
     def test_employee_list_is_sorted_by_position_level(self):
         """
         Ensure the employee list is sorted by position level (hierarchy).
         """
-<<<<<<< HEAD
-        senior_position = Position.objects.create(name="Старший", level=10)
-        junior_position = Position.objects.create(name="Младший", level=20)
-        employee_junior = Employee.objects.create(full_name="Боб Младший", position=junior_position, division=self.division)
-        employee_senior = Employee.objects.create(full_name="Алиса Старшая", position=senior_position, division=self.division)
-
-=======
         # Create positions with different levels
         senior_position = Position.objects.create(name="Старший", level=10)
         junior_position = Position.objects.create(name="Младший", level=20)
 
-        # Create employees in a non-alphabetical, non-chronological order
+        # Create employees in a non-alphabetical, non-chronологическом order
         employee_junior = Employee.objects.create(full_name="Боб Младший", position=junior_position, division=self.division)
         employee_senior = Employee.objects.create(full_name="Алиса Старшая", position=senior_position, division=self.division)
 
         # Fetch the list of employees
->>>>>>> 7b658aa1
         url = '/api/personnel/employees/'
         response = self.client.get(url, format='json')
 
         self.assertEqual(response.status_code, status.HTTP_200_OK)
-<<<<<<< HEAD
-        names_in_response = [emp['full_name'] for emp in response.data['results']]
-        senior_index = names_in_response.index(employee_senior.full_name)
-        junior_index = names_in_response.index(employee_junior.full_name)
-        self.assertLess(senior_index, junior_index, "Senior employee should appear before junior employee.")
-=======
 
-        # The response should contain all employees, including the one from setUp
-        results = response.data['results']
+        results = response.data.get('results', [])
         self.assertGreaterEqual(len(results), 2)
 
-        # Find the indices of our created employees
         names_in_response = [emp['full_name'] for emp in results]
         senior_index = names_in_response.index(employee_senior.full_name)
         junior_index = names_in_response.index(employee_junior.full_name)
 
         # Assert that the senior employee appears before the junior one
         self.assertLess(senior_index, junior_index, "Senior employee should appear before junior employee in the list.")
->>>>>>> 7b658aa1
 
     def test_employee_crud_lifecycle(self):
         """
