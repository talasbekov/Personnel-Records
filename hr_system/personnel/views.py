from rest_framework import viewsets, permissions, status
from .models import Division, Position, Employee, UserProfile, EmployeeStatusLog, UserRole
from .serializers import (
    DivisionSerializer,
    PositionSerializer,
    EmployeeSerializer,
    UserProfileSerializer,
    MyTokenObtainPairSerializer,
    EmployeeStatusLogSerializer,
    StatusUpdateItemSerializer
)
from rest_framework_simplejwt.views import TokenObtainPairView as OriginalTokenObtainPairView
from .permissions import IsRole4, IsRole1, IsRole2, IsRole3, IsRole5, IsRole6, IsReadOnly
import datetime
<<<<<<< HEAD
from django.db import models
=======
>>>>>>> 7b658aa1
from django.db.models import Q
from rest_framework.decorators import action
from rest_framework.response import Response
from django.http import HttpResponse
<<<<<<< HEAD
=======


def _gather_descendant_ids(root_division):
    """
    Простой BFS для сбора всех потомков. Можно заменить на рекурсивный CTE
    или использовать специализированную библиотеку (django-mptt/treebeard)
    для лучшей производительности на глубоких деревьях.
    """
    descendant_ids = [root_division.id]
    queue = [root_division]
    visited = {root_division.id}
    while queue:
        current = queue.pop(0)
        for child in current.child_divisions.all():
            if child.id not in visited:
                descendant_ids.append(child.id)
                visited.add(child.id)
                queue.append(child)
    return descendant_ids

>>>>>>> 7b658aa1

class DivisionViewSet(viewsets.ModelViewSet):
    serializer_class = DivisionSerializer
    permission_classes = [IsRole4 | (IsReadOnly & (IsRole1 | IsRole2 | IsRole3 | IsRole5 | IsRole6))]

    def destroy(self, request, *args, **kwargs):
        instance = self.get_object()
        if instance.child_divisions.exists():
            return Response(
                {"error": "Cannot delete a division that has child divisions. Please reassign children first."},
                status=status.HTTP_400_BAD_REQUEST
            )
        try:
            return super().destroy(request, *args, **kwargs)
        except models.ProtectedError:
            return Response(
                {"error": "Cannot delete a division that has employees assigned to it. Please reassign them first."},
                status=status.HTTP_400_BAD_REQUEST
            )

    def get_queryset(self):
        user = self.request.user
        if not user.is_authenticated or not hasattr(user, 'profile'):
            return Division.objects.none()
        profile = user.profile

        # ROLE_1 и ROLE_4 видят все
        if profile.role in [UserRole.ROLE_1, UserRole.ROLE_4]:
            return Division.objects.all().prefetch_related("child_divisions")

        assigned_division = profile.division_assignment
        if not assigned_division:
            return Division.objects.none()
<<<<<<< HEAD
        if profile.role in [UserRole.ROLE_2, UserRole.ROLE_5]:
            descendant_ids = [assigned_division.id]
            fetch_children = (profile.role == UserRole.ROLE_2) or \
                             (profile.role == UserRole.ROLE_5 and profile.include_child_divisions)
            if fetch_children:
                queue = [assigned_division]
                visited = {assigned_division.id}
                while queue:
                    current_division = queue.pop(0)
                    for child in current_division.child_divisions.all():
                        if child.id not in visited:
                            descendant_ids.append(child.id)
                            visited.add(child.id)
                            queue.append(child)
=======

        # ROLE_2 всегда включает потомков
        if profile.role == UserRole.ROLE_2:
            descendant_ids = _gather_descendant_ids(assigned_division)
>>>>>>> 7b658aa1
            return Division.objects.filter(id__in=descendant_ids).prefetch_related("child_divisions")

        # ROLE_5 — только если флаг
        if profile.role == UserRole.ROLE_5:
            if getattr(profile, 'include_child_divisions', False):
                descendant_ids = _gather_descendant_ids(assigned_division)
                return Division.objects.filter(id__in=descendant_ids).prefetch_related("child_divisions")
            else:
                return Division.objects.filter(id=assigned_division.id).prefetch_related("child_divisions")

        # ROLE_3 и ROLE_6 — только своё подразделение
        if profile.role in [UserRole.ROLE_3, UserRole.ROLE_6]:
            return Division.objects.filter(id=assigned_division.id).prefetch_related("child_divisions")

        return Division.objects.none()

    @action(detail=True, methods=['post'], url_path='update-statuses', permission_classes=[IsRole4 | IsRole3 | IsRole6])
    def update_statuses(self, request, pk=None):
        division = self.get_object()
        profile = getattr(request.user, 'profile', None)
        if not (profile and (profile.role == UserRole.ROLE_4 or (profile.role in [UserRole.ROLE_3, UserRole.ROLE_6] and profile.division_assignment == division))):
<<<<<<< HEAD
             return Response({'error': 'You do not have permission to update statuses for this division.'}, status=status.HTTP_403_FORBIDDEN)
=======
            return Response({'error': 'You do not have permission to update statuses for this division.'}, status=status.HTTP_403_FORBIDDEN)

>>>>>>> 7b658aa1
        item_serializer = StatusUpdateItemSerializer(data=request.data, many=True)
        if not item_serializer.is_valid():
            return Response(item_serializer.errors, status=status.HTTP_400_BAD_REQUEST)
        status_logs = []
        for item in item_serializer.validated_data:
            employee_id = item.get('employee_id')
            try:
                employee = Employee.objects.get(id=employee_id, division=division)
            except Employee.DoesNotExist:
                return Response({'error': f'Employee with id {employee_id} not found in this division.'}, status=status.HTTP_400_BAD_REQUEST)
            status_logs.append(
                EmployeeStatusLog(
                    employee=employee,
                    status=item.get('status'),
                    date_from=item.get('date_from'),
                    date_to=item.get('date_to'),
                    comment=item.get('comment', ''),
                    created_by=request.user
                )
            )
        EmployeeStatusLog.objects.bulk_create(status_logs)
        return Response({'status': 'Statuses updated successfully.'}, status=status.HTTP_201_CREATED)

    @action(detail=True, methods=['get'], url_path='report')
    def report(self, request, pk=None):
<<<<<<< HEAD
        division = self.get_object()
        report_date = datetime.date.today()
        from .services import get_division_statistics, generate_expense_report_docx
        stats = get_division_statistics(division, report_date)
        doc_buffer = generate_expense_report_docx(stats)
=======
        """
        Generates and returns the .docx expense report for this division.
        """
        division = self.get_object()

        # For now, we use today's date. This could be a query param.
        report_date = datetime.date.today()

        # 1. Get statistics using the service
        from .services import get_division_statistics, generate_expense_report_docx
        stats = get_division_statistics(division, report_date)

        # 2. Generate the .docx file in memory
        doc_buffer = generate_expense_report_docx(stats)

        # 3. Return the file in the response
>>>>>>> 7b658aa1
        response = HttpResponse(doc_buffer.read(), content_type='application/vnd.openxmlformats-officedocument.wordprocessingml.document')
        response['Content-Disposition'] = f'attachment; filename="expense_report_{division.name}_{report_date}.docx"'
        return response


class PositionViewSet(viewsets.ModelViewSet):
    queryset = Position.objects.all()
    serializer_class = PositionSerializer
    permission_classes = [IsRole4 | (IsReadOnly & permissions.IsAuthenticated)]


class EmployeeViewSet(viewsets.ModelViewSet):
    serializer_class = EmployeeSerializer
    permission_classes = [IsRole4 | IsRole5 | (IsReadOnly & (IsRole1 | IsRole2 | IsRole3 | IsRole6))]

    def get_queryset(self):
        user = self.request.user
        if not user.is_authenticated or not hasattr(user, 'profile'):
            return Employee.objects.none()
<<<<<<< HEAD
        base_queryset = Employee.objects.select_related("position", "division").order_by('position__level', 'full_name')
=======

        base_queryset = Employee.objects.select_related("position", "division").order_by(
            'position__level', 'full_name'
        )

>>>>>>> 7b658aa1
        profile = user.profile

        if profile.role in [UserRole.ROLE_1, UserRole.ROLE_4]:
            return base_queryset.all()
<<<<<<< HEAD
        assigned_division = profile.division_assignment
        if not assigned_division:
            return Employee.objects.none()
        descendant_ids = [assigned_division.id]
        fetch_children = (profile.role == UserRole.ROLE_2) or \
                         (profile.role == UserRole.ROLE_5 and profile.include_child_divisions)
        if fetch_children:
            queue = [assigned_division]
            visited = {assigned_division.id}
            while queue:
                current_division = queue.pop(0)
                for child in current_division.child_divisions.all():
                    if child.id not in visited:
                        descendant_ids.append(child.id)
                        visited.add(child.id)
                        queue.append(child)
        return base_queryset.filter(division__id__in=descendant_ids)
=======

        assigned_division = profile.division_assignment
        if not assigned_division:
            return Employee.objects.none()

        # ROLE_2: всегда включает дочерние подразделения
        # ROLE_5: включает только если include_child_divisions == True
        if profile.role == UserRole.ROLE_2 or (profile.role == UserRole.ROLE_5 and getattr(profile, 'include_child_divisions', False)):
            descendant_ids = _gather_descendant_ids(assigned_division)
            return base_queryset.filter(division__id__in=descendant_ids)

        # ROLE_3 и ROLE_6 — только своё подразделение
        if profile.role in [UserRole.ROLE_3, UserRole.ROLE_6]:
            return base_queryset.filter(division__id=assigned_division.id)

        return Employee.objects.none()

>>>>>>> 7b658aa1

class UserProfileViewSet(viewsets.ModelViewSet):
    queryset = UserProfile.objects.all().select_related("user", "division_assignment")
    serializer_class = UserProfileSerializer
    permission_classes = [IsRole4]


class MyTokenObtainPairView(OriginalTokenObtainPairView):
    serializer_class = MyTokenObtainPairSerializer<|MERGE_RESOLUTION|>--- conflicted
+++ resolved
@@ -12,16 +12,11 @@
 from rest_framework_simplejwt.views import TokenObtainPairView as OriginalTokenObtainPairView
 from .permissions import IsRole4, IsRole1, IsRole2, IsRole3, IsRole5, IsRole6, IsReadOnly
 import datetime
-<<<<<<< HEAD
 from django.db import models
-=======
->>>>>>> 7b658aa1
 from django.db.models import Q
 from rest_framework.decorators import action
 from rest_framework.response import Response
 from django.http import HttpResponse
-<<<<<<< HEAD
-=======
 
 
 def _gather_descendant_ids(root_division):
@@ -42,7 +37,6 @@
                 queue.append(child)
     return descendant_ids
 
->>>>>>> 7b658aa1
 
 class DivisionViewSet(viewsets.ModelViewSet):
     serializer_class = DivisionSerializer
@@ -76,27 +70,10 @@
         assigned_division = profile.division_assignment
         if not assigned_division:
             return Division.objects.none()
-<<<<<<< HEAD
-        if profile.role in [UserRole.ROLE_2, UserRole.ROLE_5]:
-            descendant_ids = [assigned_division.id]
-            fetch_children = (profile.role == UserRole.ROLE_2) or \
-                             (profile.role == UserRole.ROLE_5 and profile.include_child_divisions)
-            if fetch_children:
-                queue = [assigned_division]
-                visited = {assigned_division.id}
-                while queue:
-                    current_division = queue.pop(0)
-                    for child in current_division.child_divisions.all():
-                        if child.id not in visited:
-                            descendant_ids.append(child.id)
-                            visited.add(child.id)
-                            queue.append(child)
-=======
 
         # ROLE_2 всегда включает потомков
         if profile.role == UserRole.ROLE_2:
             descendant_ids = _gather_descendant_ids(assigned_division)
->>>>>>> 7b658aa1
             return Division.objects.filter(id__in=descendant_ids).prefetch_related("child_divisions")
 
         # ROLE_5 — только если флаг
@@ -118,15 +95,12 @@
         division = self.get_object()
         profile = getattr(request.user, 'profile', None)
         if not (profile and (profile.role == UserRole.ROLE_4 or (profile.role in [UserRole.ROLE_3, UserRole.ROLE_6] and profile.division_assignment == division))):
-<<<<<<< HEAD
-             return Response({'error': 'You do not have permission to update statuses for this division.'}, status=status.HTTP_403_FORBIDDEN)
-=======
             return Response({'error': 'You do not have permission to update statuses for this division.'}, status=status.HTTP_403_FORBIDDEN)
 
->>>>>>> 7b658aa1
         item_serializer = StatusUpdateItemSerializer(data=request.data, many=True)
         if not item_serializer.is_valid():
             return Response(item_serializer.errors, status=status.HTTP_400_BAD_REQUEST)
+
         status_logs = []
         for item in item_serializer.validated_data:
             employee_id = item.get('employee_id')
@@ -134,6 +108,7 @@
                 employee = Employee.objects.get(id=employee_id, division=division)
             except Employee.DoesNotExist:
                 return Response({'error': f'Employee with id {employee_id} not found in this division.'}, status=status.HTTP_400_BAD_REQUEST)
+
             status_logs.append(
                 EmployeeStatusLog(
                     employee=employee,
@@ -144,18 +119,12 @@
                     created_by=request.user
                 )
             )
+
         EmployeeStatusLog.objects.bulk_create(status_logs)
         return Response({'status': 'Statuses updated successfully.'}, status=status.HTTP_201_CREATED)
 
     @action(detail=True, methods=['get'], url_path='report')
     def report(self, request, pk=None):
-<<<<<<< HEAD
-        division = self.get_object()
-        report_date = datetime.date.today()
-        from .services import get_division_statistics, generate_expense_report_docx
-        stats = get_division_statistics(division, report_date)
-        doc_buffer = generate_expense_report_docx(stats)
-=======
         """
         Generates and returns the .docx expense report for this division.
         """
@@ -172,8 +141,10 @@
         doc_buffer = generate_expense_report_docx(stats)
 
         # 3. Return the file in the response
->>>>>>> 7b658aa1
-        response = HttpResponse(doc_buffer.read(), content_type='application/vnd.openxmlformats-officedocument.wordprocessingml.document')
+        response = HttpResponse(
+            doc_buffer.read(),
+            content_type='application/vnd.openxmlformats-officedocument.wordprocessingml.document'
+        )
         response['Content-Disposition'] = f'attachment; filename="expense_report_{division.name}_{report_date}.docx"'
         return response
 
@@ -192,38 +163,15 @@
         user = self.request.user
         if not user.is_authenticated or not hasattr(user, 'profile'):
             return Employee.objects.none()
-<<<<<<< HEAD
-        base_queryset = Employee.objects.select_related("position", "division").order_by('position__level', 'full_name')
-=======
 
         base_queryset = Employee.objects.select_related("position", "division").order_by(
             'position__level', 'full_name'
         )
 
->>>>>>> 7b658aa1
         profile = user.profile
 
         if profile.role in [UserRole.ROLE_1, UserRole.ROLE_4]:
             return base_queryset.all()
-<<<<<<< HEAD
-        assigned_division = profile.division_assignment
-        if not assigned_division:
-            return Employee.objects.none()
-        descendant_ids = [assigned_division.id]
-        fetch_children = (profile.role == UserRole.ROLE_2) or \
-                         (profile.role == UserRole.ROLE_5 and profile.include_child_divisions)
-        if fetch_children:
-            queue = [assigned_division]
-            visited = {assigned_division.id}
-            while queue:
-                current_division = queue.pop(0)
-                for child in current_division.child_divisions.all():
-                    if child.id not in visited:
-                        descendant_ids.append(child.id)
-                        visited.add(child.id)
-                        queue.append(child)
-        return base_queryset.filter(division__id__in=descendant_ids)
-=======
 
         assigned_division = profile.division_assignment
         if not assigned_division:
@@ -241,7 +189,6 @@
 
         return Employee.objects.none()
 
->>>>>>> 7b658aa1
 
 class UserProfileViewSet(viewsets.ModelViewSet):
     queryset = UserProfile.objects.all().select_related("user", "division_assignment")
