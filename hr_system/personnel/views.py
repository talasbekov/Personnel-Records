--- conflicted
+++ resolved
@@ -17,6 +17,26 @@
 from rest_framework.response import Response
 from django.http import HttpResponse
 
+
+def _gather_descendant_ids(root_division):
+    """
+    Простой BFS для сбора всех потомков. Можно заменить на рекурсивный CTE
+    или использовать специализированную библиотеку (django-mptt/treebeard)
+    для лучшей производительности на глубоких деревьях.
+    """
+    descendant_ids = [root_division.id]
+    queue = [root_division]
+    visited = {root_division.id}
+    while queue:
+        current = queue.pop(0)
+        for child in current.child_divisions.all():
+            if child.id not in visited:
+                descendant_ids.append(child.id)
+                visited.add(child.id)
+                queue.append(child)
+    return descendant_ids
+
+
 class DivisionViewSet(viewsets.ModelViewSet):
     serializer_class = DivisionSerializer
     permission_classes = [IsRole4 | (IsReadOnly & (IsRole1 | IsRole2 | IsRole3 | IsRole5 | IsRole6))]
@@ -26,31 +46,32 @@
         if not user.is_authenticated or not hasattr(user, 'profile'):
             return Division.objects.none()
         profile = user.profile
+
+        # ROLE_1 и ROLE_4 видят все
         if profile.role in [UserRole.ROLE_1, UserRole.ROLE_4]:
             return Division.objects.all().prefetch_related("child_divisions")
+
         assigned_division = profile.division_assignment
         if not assigned_division:
             return Division.objects.none()
-        if profile.role in [UserRole.ROLE_2, UserRole.ROLE_5]:
-            descendant_ids = [assigned_division.id]
-            # Fetch descendants only if the flag is set for Role 5, or always for Role 2
-            fetch_children = (profile.role == UserRole.ROLE_2) or \
-                             (profile.role == UserRole.ROLE_5 and profile.include_child_divisions)
 
-            if fetch_children:
-                queue = [assigned_division]
-                visited = {assigned_division.id}
-                while queue:
-                    current_division = queue.pop(0)
-                    for child in current_division.child_divisions.all():
-                        if child.id not in visited:
-                            descendant_ids.append(child.id)
-                            visited.add(child.id)
-                            queue.append(child)
+        # ROLE_2 всегда включает потомков
+        if profile.role == UserRole.ROLE_2:
+            descendant_ids = _gather_descendant_ids(assigned_division)
+            return Division.objects.filter(id__in=descendant_ids).prefetch_related("child_divisions")
 
-            return Division.objects.filter(id__in=descendant_ids).prefetch_related("child_divisions")
+        # ROLE_5 — только если флаг
+        if profile.role == UserRole.ROLE_5:
+            if getattr(profile, 'include_child_divisions', False):
+                descendant_ids = _gather_descendant_ids(assigned_division)
+                return Division.objects.filter(id__in=descendant_ids).prefetch_related("child_divisions")
+            else:
+                return Division.objects.filter(id=assigned_division.id).prefetch_related("child_divisions")
+
+        # ROLE_3 и ROLE_6 — только своё подразделение
         if profile.role in [UserRole.ROLE_3, UserRole.ROLE_6]:
             return Division.objects.filter(id=assigned_division.id).prefetch_related("child_divisions")
+
         return Division.objects.none()
 
     @action(detail=True, methods=['post'], url_path='update-statuses', permission_classes=[IsRole4 | IsRole3 | IsRole6])
@@ -59,7 +80,7 @@
         profile = getattr(request.user, 'profile', None)
 
         if not (profile and (profile.role == UserRole.ROLE_4 or (profile.role in [UserRole.ROLE_3, UserRole.ROLE_6] and profile.division_assignment == division))):
-             return Response({'error': 'You do not have permission to update statuses for this division.'}, status=status.HTTP_403_FORBIDDEN)
+            return Response({'error': 'You do not have permission to update statuses for this division.'}, status=status.HTTP_403_FORBIDDEN)
 
         item_serializer = StatusUpdateItemSerializer(data=request.data, many=True)
         if not item_serializer.is_valid():
@@ -115,6 +136,7 @@
     serializer_class = PositionSerializer
     permission_classes = [IsRole4 | (IsReadOnly & permissions.IsAuthenticated)]
 
+
 class EmployeeViewSet(viewsets.ModelViewSet):
     serializer_class = EmployeeSerializer
     permission_classes = [IsRole4 | IsRole5 | (IsReadOnly & (IsRole1 | IsRole2 | IsRole3 | IsRole6))]
@@ -124,10 +146,12 @@
         if not user.is_authenticated or not hasattr(user, 'profile'):
             return Employee.objects.none()
 
-        # Base queryset with ordering
-        base_queryset = Employee.objects.select_related("position", "division").order_by('position__level', 'full_name')
+        base_queryset = Employee.objects.select_related("position", "division").order_by(
+            'position__level', 'full_name'
+        )
 
         profile = user.profile
+
         if profile.role in [UserRole.ROLE_1, UserRole.ROLE_4]:
             return base_queryset.all()
 
@@ -135,43 +159,24 @@
         if not assigned_division:
             return Employee.objects.none()
 
-        descendant_ids = [assigned_division.id]
-<<<<<<< HEAD
-        # For roles 2 and 5, fetch descendants only if the flag is set
-        fetch_children = (profile.role == UserRole.ROLE_2) or \
-                         (profile.role == UserRole.ROLE_5 and profile.include_child_divisions)
+        # ROLE_2: всегда включает дочерние подразделения
+        # ROLE_5: включает только если include_child_divisions == True
+        if profile.role == UserRole.ROLE_2 or (profile.role == UserRole.ROLE_5 and getattr(profile, 'include_child_divisions', False)):
+            descendant_ids = _gather_descendant_ids(assigned_division)
+            return base_queryset.filter(division__id__in=descendant_ids)
 
-        if fetch_children:
-            # A more efficient way to get all descendant IDs
-            queue = [assigned_division]
-            visited = {assigned_division.id}
-            while queue:
-                current_division = queue.pop(0)
-                # We need to fetch children for the current division in the queue
-                # Note: This can still be slow for very deep hierarchies.
-                # A recursive CTE would be the most performant solution.
-                for child in current_division.child_divisions.all():
-                    if child.id not in visited:
-                        descendant_ids.append(child.id)
-                        visited.add(child.id)
-                        queue.append(child)
-=======
-        # For roles 2 and 5, include child divisions if specified
-        if profile.role in [UserRole.ROLE_2, UserRole.ROLE_5] and profile.include_child_divisions:
-            children = list(assigned_division.child_divisions.all())
-            while children:
-                child = children.pop()
-                descendant_ids.append(child.id)
-                # This could be optimized to avoid N+1 queries if depth is large
-                children.extend(list(child.child_divisions.all()))
->>>>>>> dd46b687
+        # ROLE_3 и ROLE_6 — только своё подразделение
+        if profile.role in [UserRole.ROLE_3, UserRole.ROLE_6]:
+            return base_queryset.filter(division__id=assigned_division.id)
 
-        return base_queryset.filter(division__id__in=descendant_ids)
+        return Employee.objects.none()
+
 
 class UserProfileViewSet(viewsets.ModelViewSet):
     queryset = UserProfile.objects.all().select_related("user", "division_assignment")
     serializer_class = UserProfileSerializer
     permission_classes = [IsRole4]
 
+
 class MyTokenObtainPairView(OriginalTokenObtainPairView):
     serializer_class = MyTokenObtainPairSerializer