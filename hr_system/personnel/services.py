--- conflicted
+++ resolved
@@ -1,451 +1,345 @@
-from collections import defaultdict
-from django.db.models import Sum, Q
 from django.db import models
-from .models import Division, Employee, StaffingUnit, SecondmentRequest, EmployeeStatusType
-import datetime
-
-def get_division_statistics(division: Division, on_date: datetime.date):
-    """
-    Calculates personnel statistics for a given division on a specific date.
-
-    Args:
-        division: The Division object to calculate statistics for.
-        on_date: The date for which to calculate the statistics.
-
-    Returns:
-        A dictionary containing all the calculated statistics.
-    """
-    # --- Step 1: Get all child divisions to include in the calculation ---
-    # For now, we assume calculations are for the division and its children.
-    # This could be parameterized later.
-    all_division_ids = [division.id]
-    queue = [division]
-    visited = {division.id}
-    while queue:
-        current_division = queue.pop(0)
-        for child in current_division.child_divisions.all():
-            if child.id not in visited:
-                all_division_ids.append(child.id)
-                visited.add(child.id)
-                queue.append(child)
-
-    # --- Step 2: Calculate Staffing, On List, and Vacant ---
-    # Штат (Total Staffing)
-    total_staffing = StaffingUnit.objects.filter(
-        division_id__in=all_division_ids
-    ).aggregate(total=Sum('quantity'))['total'] or 0
-
-    # По списку (On List) - Employees whose home division is in the scope
-    employees_on_list = Employee.objects.filter(
-        division_id__in=all_division_ids,
-        is_active=True,
-        hired_date__lte=on_date
-    ).exclude(
-        fired_date__lte=on_date
-    )
-    on_list_count = employees_on_list.count()
-
-    # Вакантные (Vacant)
-    vacant_count = total_staffing - on_list_count
-
-    # --- Step 3: Calculate status breakdown for employees on the list ---
-    status_counts = defaultdict(int)
-    status_details = defaultdict(list)
-
-    for emp in employees_on_list:
-        status = emp.get_current_status(date=on_date)
-        status_counts[status] += 1
-
-        # Prepare details for the report (name, comment, dates)
-        log_entry = emp.status_logs.filter(
-            date_from__lte=on_date,
-            status=status
+from django.contrib.auth.models import User
+from django.utils import timezone
+from django.utils.translation import gettext_lazy as _
+
+
+class DivisionType(models.TextChoices):
+    COMPANY = "COMPANY", _("Company")
+    DEPARTMENT = "DEPARTMENT", _("Департамент")
+    MANAGEMENT = "MANAGEMENT", _("Управление")
+    OFFICE = "OFFICE", _("Отдел")
+
+
+class EmployeeStatusType(models.TextChoices):
+    ON_DUTY_SCHEDULED = "IN_LINEUP", _("В строю")
+    ON_DUTY_ACTUAL = "ON_DUTY", _("На дежурстве")
+    AFTER_DUTY = "AFTER_DUTY", _("После дежурства")
+    BUSINESS_TRIP = "BUSINESS_TRIP", _("В командировке")
+    TRAINING_ETC = "TRAINING_ETC", _("Учёба / Соревнования / Конференция")
+    ON_LEAVE = "ON_LEAVE", _("В отпуске")
+    SICK_LEAVE = "SICK_LEAVE", _("На больничном")
+    SECONDED_OUT = "SECONDED_OUT", _("Откомандирован")
+    SECONDED_IN = "SECONDED_IN", _("Прикомандирован")
+
+
+class UserRole(models.IntegerChoices):
+    ROLE_1 = 1, _("Просмотр всей организации (без редактирования)")
+    ROLE_2 = 2, _("Просмотр своего департамента (без редактирования)")
+    ROLE_3 = 3, _("Редактирование своего управления")
+    ROLE_4 = 4, _("Полный доступ (администратор)")
+    ROLE_5 = 5, _("Кадровый администратор подразделения")
+    ROLE_6 = 6, _("Редактирование своего отдела")
+
+
+class Division(models.Model):
+    name = models.CharField(max_length=255)
+    parent_division = models.ForeignKey(
+        "self",
+        null=True,
+        blank=True,
+        on_delete=models.SET_NULL,
+        related_name="child_divisions",
+    )
+    division_type = models.CharField(max_length=20, choices=DivisionType.choices)
+
+    def __str__(self):
+        return f"{self.name} ({self.get_division_type_display()})"
+
+
+class Position(models.Model):
+    name = models.CharField(max_length=255)
+    level = models.SmallIntegerField(help_text="Чем меньше — тем выше")
+
+    class Meta:
+        ordering = ["level", "name"]
+
+    def __str__(self):
+        return f"{self.name} (Level: {self.level})"
+
+
+class Employee(models.Model):
+    user = models.OneToOneField(
+        User,
+        null=True,
+        blank=True,
+        on_delete=models.SET_NULL,
+        help_text="Link to Django User, if applicable",
+    )
+    full_name = models.CharField(max_length=255)
+    photo = models.ImageField(
+        upload_to="employee_photos/", null=True, blank=True, help_text="Фото 3×4"
+    )
+    position = models.ForeignKey(Position, on_delete=models.PROTECT)
+    division = models.ForeignKey(
+        Division, on_delete=models.PROTECT, related_name="employees"
+    )
+    acting_for_position = models.ForeignKey(
+        Position,
+        on_delete=models.SET_NULL,
+        null=True,
+        blank=True,
+        related_name="acting_employees",
+        help_text="Position this employee is acting for (должность за счёт)",
+    )
+    hired_date = models.DateField(null=True, blank=True)
+    is_active = models.BooleanField(default=True)
+    fired_date = models.DateField(null=True, blank=True)
+
+    def get_current_status(self, date=None):
+        if date is None:
+            date = timezone.now().date()
+
+        status_log = self.status_logs.filter(
+            date_from__lte=date
         ).filter(
-            models.Q(date_to__gte=on_date) | models.Q(date_to__isnull=True)
-        ).order_by('-date_from', '-id').first()
-
-        details = {
-            'full_name': emp.full_name,
-            'comment': log_entry.comment if log_entry else '',
-            'date_from': log_entry.date_from if log_entry else None,
-            'date_to': log_entry.date_to if log_entry else None,
-        }
-        status_details[status].append(details)
-
-    # В строю (In Line-up)
-    in_lineup_count = status_counts[EmployeeStatusType.ON_DUTY_SCHEDULED]
-
-    # --- Step 4: Calculate Seconded-in employees (+N) ---
-    # Employees seconded INTO this division on the given date
-    seconded_in_requests = SecondmentRequest.objects.filter(
-        to_division_id__in=all_division_ids,
-        status='APPROVED',
-        date_from__lte=on_date
-    ).filter(
-        models.Q(date_to__gte=on_date) | models.Q(date_to__isnull=True)
-    )
-    seconded_in_count = seconded_in_requests.count()
-
-    # Also get the status breakdown for these seconded-in employees
-    seconded_in_status_counts = defaultdict(int)
-    for req in seconded_in_requests:
-        status = req.employee.get_current_status(date=on_date)
-        seconded_in_status_counts[status] += 1
-
-
-    # --- Step 5: Assemble the final statistics object ---
-    stats = {
-        'division_name': division.name,
-        'on_date': on_date,
-        'total_staffing': total_staffing,
-        'on_list_count': on_list_count,
-        'vacant_count': vacant_count,
-        'in_lineup_count': in_lineup_count,
-        'seconded_in_count': seconded_in_count,
-        'status_counts': dict(status_counts),
-        'seconded_in_status_counts': dict(seconded_in_status_counts),
-        'status_details': dict(status_details),
-    }
-
-    # Verify the formulas from the spec
-    # По списку = В строю + (all other statuses except seconded_out)
-    # Note: get_current_status for an employee on the list will never be SECONDED_IN
-    on_list_check = sum(v for k, v in status_counts.items())
-    assert on_list_count == on_list_check
-
-    # В строю = По списку - (all non-lineup statuses)
-    non_lineup_sum = sum(v for k, v in status_counts.items() if k != EmployeeStatusType.ON_DUTY_SCHEDULED)
-    in_lineup_check = on_list_count - non_lineup_sum
-    assert in_lineup_count == in_lineup_check
-
-    return stats
-
-
-import io
-from docx import Document
-from docx.shared import Pt, Cm
-from docx.enum.text import WD_ALIGN_PARAGRAPH
-from docx.enum.section import WD_ORIENT
-
-def _add_report_table_to_document(document, division_stats):
-    # --- Add Title ---
-    title_str = f"{division_stats['division_name']} ЖЕКЕ ҚҰРАМЫНЫҢ САПТЫҚ ТІЗІМІ {division_stats['on_date'].strftime('%d.%m.%Y')} ЖЫЛҒЫ"
-    title_paragraph = document.add_paragraph()
-    title_run = title_paragraph.add_run(title_str)
-    title_run.font.name = 'Times New Roman'
-    title_run.font.size = Pt(16)
-    title_run.bold = True
-    title_paragraph.alignment = WD_ALIGN_PARAGRAPH.CENTER
-
-    # --- Add Table ---
-    status_columns = [
-        EmployeeStatusType.ON_DUTY_ACTUAL,
-        EmployeeStatusType.AFTER_DUTY,
-        EmployeeStatusType.BUSINESS_TRIP,
-        EmployeeStatusType.TRAINING_ETC,
-        EmployeeStatusType.ON_LEAVE,
-        EmployeeStatusType.SICK_LEAVE,
-        EmployeeStatusType.SECONDED_IN,
-        EmployeeStatusType.SECONDED_OUT,
+            models.Q(date_to__gte=date) | models.Q(date_to__isnull=True)
+        ).order_by("-date_from", "-id").first()
+
+        return status_log.status if status_log else EmployeeStatusType.ON_DUTY_SCHEDULED
+
+    def __str__(self):
+        return self.full_name
+
+
+class EmployeeStatusLog(models.Model):
+    employee = models.ForeignKey(
+        Employee, on_delete=models.CASCADE, related_name="status_logs"
+    )
+    status = models.CharField(
+        max_length=20,
+        choices=EmployeeStatusType.choices,
+        default=EmployeeStatusType.ON_DUTY_SCHEDULED,
+    )
+    date_from = models.DateField()
+    date_to = models.DateField(null=True, blank=True)
+    comment = models.TextField(null=True, blank=True)
+    secondment_division = models.ForeignKey(
+        Division,
+        null=True,
+        blank=True,
+        on_delete=models.SET_NULL,
+        related_name="seconded_employees_log_entries",
+    )
+    created_at = models.DateTimeField(auto_now_add=True, null=True)
+    created_by = models.ForeignKey(
+        User,
+        null=True,
+        blank=True,
+        on_delete=models.SET_NULL,
+        related_name="created_status_logs",
+    )
+
+    class Meta:
+        ordering = ["-date_from", "-id"]
+
+    def __str__(self):
+        return f"{self.employee.full_name} - {self.get_status_display()} ({self.date_from} to {self.date_to or 'current'})"
+
+
+class UserProfile(models.Model):
+    user = models.OneToOneField(User, on_delete=models.CASCADE, related_name="profile")
+    role = models.IntegerField(choices=UserRole.choices)
+    division_assignment = models.ForeignKey(
+        Division,
+        null=True,
+        blank=True,
+        on_delete=models.SET_NULL,
+        help_text="Assigned division for role-based access",
+    )
+    include_child_divisions = models.BooleanField(
+        default=True,
+        help_text="For Role-5: whether access includes child divisions",
+    )
+    division_type_assignment = models.CharField(
+        max_length=20,
+        choices=DivisionType.choices,
+        null=True,
+        blank=True,
+        help_text="Type of division for Role-5 assignment",
+    )
+
+    def __str__(self):
+        return f"{self.user.username} - Role: {self.get_role_display()}"
+
+
+class StaffingUnit(models.Model):
+    division = models.ForeignKey(
+        Division, on_delete=models.CASCADE, related_name="staffing_units"
+    )
+    position = models.ForeignKey(Position, on_delete=models.PROTECT)
+    quantity = models.PositiveIntegerField(default=1, help_text="Количество по штату")
+    created_at = models.DateTimeField(auto_now_add=True)
+    updated_at = models.DateTimeField(auto_now=True)
+    
+    class Meta:
+        unique_together = ["division", "position"]
+        verbose_name = "Staffing Unit"
+        verbose_name_plural = "Staffing Units"
+
+    def __str__(self):
+        return f"{self.division.name} - {self.position.name} ({self.quantity} units)"
+
+    @property
+    def occupied_count(self):
+        return self.division.employees.filter(position=self.position, is_active=True).count()
+
+    @property
+    def vacant_count(self):
+        return max(0, self.quantity - self.occupied_count)
+
+
+class Vacancy(models.Model):
+    staffing_unit = models.ForeignKey(
+        StaffingUnit, on_delete=models.CASCADE, related_name="vacancies"
+    )
+    title = models.CharField(max_length=255)
+    description = models.TextField(blank=True)
+    requirements = models.TextField(blank=True)
+    priority = models.IntegerField(
+        choices=[(1, "High"), (2, "Medium"), (3, "Low")], default=2
+    )
+    is_active = models.BooleanField(default=True)
+    created_at = models.DateTimeField(auto_now_add=True)
+    created_by = models.ForeignKey(
+        User, on_delete=models.SET_NULL, null=True, related_name="created_vacancies"
+    )
+    closed_at = models.DateTimeField(null=True, blank=True)
+    closed_by = models.ForeignKey(
+        User,
+        on_delete=models.SET_NULL,
+        null=True,
+        blank=True,
+        related_name="closed_vacancies",
+    )
+
+    def __str__(self):
+        return f"{self.title} - {self.staffing_unit.division.name}"
+
+
+class DivisionStatusUpdate(models.Model):
+    division = models.ForeignKey(
+        Division, on_delete=models.CASCADE, related_name="status_updates"
+    )
+    update_date = models.DateField()
+    is_updated = models.BooleanField(default=False)
+    updated_at = models.DateTimeField(null=True, blank=True)
+    updated_by = models.ForeignKey(User, on_delete=models.SET_NULL, null=True, blank=True)
+
+    class Meta:
+        unique_together = ["division", "update_date"]
+        ordering = ["-update_date", "division__name"]
+
+    def __str__(self):
+        status = "Updated" if self.is_updated else "Not Updated"
+        return f"{self.division.name} on {self.update_date}: {status}"
+
+
+class AuditLog(models.Model):
+    OPERATION_CHOICES = [
+        ("CREATE", "Create"),
+        ("UPDATE", "Update"),
+        ("DELETE", "Delete"),
+        ("STATUS_CHANGE", "Status Change"),
+        ("TRANSFER", "Transfer"),
+        ("SECONDMENT", "Secondment"),
+        ("LOGIN", "Login"),
+        ("LOGOUT", "Logout"),
+        ("REPORT_GENERATED", "Report Generated"),
+        ("UNAUTHORIZED_ACCESS", "Unauthorized Access"),
     ]
-    num_cols = 6 + len(status_columns)
-    table = document.add_table(rows=1, cols=num_cols)
-    table.style = 'Table Grid'
-    table.autofit = False
-
-    # --- Set Column Headers ---
-    hdr_cells = table.rows[0].cells
-    headers = [
-        "№", "Название управления", "Количество по штату",
-        "Количество по списку", "Вакантные должности", "В строю"
-    ] + [s.label for s in status_columns]
-    for i, header_text in enumerate(headers):
-        cell = hdr_cells[i]
-        cell.text = header_text
-        cell.paragraphs[0].runs[0].font.size = Pt(12)
-        cell.paragraphs[0].runs[0].bold = True
-        cell.paragraphs[0].alignment = WD_ALIGN_PARAGRAPH.CENTER
-
-    # --- Populate Data Row ---
-    row_cells = table.add_row().cells
-    on_list_display = f"{division_stats['on_list_count']}"
-    if division_stats['seconded_in_count'] > 0:
-        on_list_display += f" +{division_stats['seconded_in_count']}"
-    data_row = [
-        "1", division_stats['division_name'], str(division_stats['total_staffing']),
-        on_list_display, str(division_stats['vacant_count']), str(division_stats['in_lineup_count']),
+
+    user = models.ForeignKey(User, on_delete=models.SET_NULL, null=True, blank=True)
+    operation = models.CharField(max_length=30, choices=OPERATION_CHOICES)
+    model_name = models.CharField(max_length=50, blank=True, null=True)
+    object_id = models.PositiveIntegerField(null=True, blank=True)
+    timestamp = models.DateTimeField(auto_now_add=True, db_index=True)
+    details = models.JSONField(default=dict, blank=True)
+    ip_address = models.GenericIPAddressField(null=True, blank=True)
+    user_agent = models.TextField(blank=True)
+    session_id = models.CharField(max_length=255, blank=True)
+
+    class Meta:
+        ordering = ["-timestamp"]
+        indexes = [
+            models.Index(fields=["timestamp", "user"]),
+            models.Index(fields=["operation"]),
+        ]
+
+    def __str__(self):
+        return f"Op: {self.operation} by {self.user} at {self.timestamp}"
+
+
+class PersonnelReport(models.Model):
+    division = models.ForeignKey(Division, on_delete=models.CASCADE)
+    report_date = models.DateField()
+    file = models.FileField(upload_to="personnel_reports/%Y/%m/%d/")
+    created_at = models.DateTimeField(auto_now_add=True)
+    created_by = models.ForeignKey(User, on_delete=models.SET_NULL, null=True)
+    report_type = models.CharField(
+        max_length=20, choices=[("DAILY", "Daily"), ("PERIOD", "Period")], default="DAILY"
+    )
+    date_from = models.DateField()
+    date_to = models.DateField(null=True, blank=True)
+
+    class Meta:
+        ordering = ["-report_date", "-created_at"]
+
+    def __str__(self):
+        return f"Report for {self.division.name} on {self.report_date}"
+
+
+class Notification(models.Model):
+    NOTIFICATION_TYPES = [
+        ("SECONDMENT", "Secondment"),
+        ("STATUS_UPDATE", "Status Update"),
+        ("RETURN_REQUEST", "Return Request"),
+        ("VACANCY_CREATED", "Vacancy Created"),
+        ("TRANSFER", "Transfer"),
+        ("ESCALATION", "Escalation"),
     ]
-    for status in status_columns:
-        count = division_stats['status_counts'].get(status, 0)
-        if status == EmployeeStatusType.SECONDED_IN:
-            count = division_stats['seconded_in_count']
-<<<<<<< HEAD
-        cell_content = f"{count}\nПодстрока 1\nПодстрока 2\nПодстрока 3\nПодстрока 4"
-=======
-
-        # This is a simplified version. The spec requires 4 sub-rows per status.
-        # Implementing that requires a more complex table structure.
-        # For now, we just put the count.
-        cell_content = f"{count}\n"
-        cell_content += "Подстрока 1\n"
-        cell_content += "Подстрока 2\n"
-        cell_content += "Подстрока 3\n"
-        cell_content += "Подстрока 4"
-
->>>>>>> f15a4639
-        data_row.append(cell_content)
-    for i, cell_text in enumerate(data_row):
-        cell = row_cells[i]
-        cell.text = str(cell_text)
-        cell.paragraphs[0].runs[0].font.size = Pt(8)
-
-    # --- Add Total Row ---
-    total_cells = table.add_row().cells
-    total_cells[1].text = "Общее"
-    total_cells[1].paragraphs[0].runs[0].bold = True
-    for i in range(2, num_cols):
-        total_cells[i].text = row_cells[i].text
-        total_cells[i].paragraphs[0].runs[0].bold = True
-
-def generate_expense_report_docx(division_stats: dict):
-    """
-    Generates a .docx expense report from division statistics.
-    """
-    document = Document()
-    # --- Set Page Orientation ---
-    section = document.sections[0]
-    section.orientation = WD_ORIENT.LANDSCAPE
-    section.page_width, section.page_height = section.page_height, section.page_width
-    section.left_margin = Cm(1.5)
-    section.right_margin = Cm(1.5)
-    section.top_margin = Cm(1.0)
-    section.bottom_margin = Cm(1.0)
-
-    _add_report_table_to_document(document, division_stats)
-
-    # --- Save to Buffer ---
-    buffer = io.BytesIO()
-    document.save(buffer)
-    buffer.seek(0)
-    return buffer
-
-from openpyxl import Workbook
-from openpyxl.styles import Font, Alignment
-
-def generate_expense_report_xlsx(division_stats: dict):
-    """
-    Generates an .xlsx expense report from division statistics.
-    """
-    wb = Workbook()
-    ws = wb.active
-    ws.title = "Expense Report"
-
-    # --- Add Title ---
-    title_str = f"{division_stats['division_name']} ЖЕКЕ ҚҰРАМЫНЫҢ САПТЫҚ ТІЗІМІ {division_stats['on_date'].strftime('%d.%m.%Y')} ЖЫЛҒЫ"
-    ws.merge_cells('A1:N1')
-    title_cell = ws['A1']
-    title_cell.value = title_str
-    title_cell.font = Font(name='Times New Roman', size=16, bold=True)
-    title_cell.alignment = Alignment(horizontal='center', vertical='center')
-
-    # --- Add Table Headers ---
-    status_columns = [
-        EmployeeStatusType.ON_DUTY_ACTUAL, EmployeeStatusType.AFTER_DUTY,
-        EmployeeStatusType.BUSINESS_TRIP, EmployeeStatusType.TRAINING_ETC,
-        EmployeeStatusType.ON_LEAVE, EmployeeStatusType.SICK_LEAVE,
-        EmployeeStatusType.SECONDED_IN, EmployeeStatusType.SECONDED_OUT,
+
+    recipient = models.ForeignKey(User, on_delete=models.CASCADE, related_name="notifications")
+    notification_type = models.CharField(max_length=20, choices=NOTIFICATION_TYPES)
+    title = models.CharField(max_length=255)
+    message = models.TextField()
+    related_object_id = models.PositiveIntegerField(null=True, blank=True)
+    related_model = models.CharField(max_length=50, blank=True, null=True)
+    is_read = models.BooleanField(default=False, db_index=True)
+    created_at = models.DateTimeField(auto_now_add=True)
+    read_at = models.DateTimeField(null=True, blank=True)
+
+    class Meta:
+        ordering = ["-created_at"]
+
+    def mark_as_read(self):
+        if not self.is_read:
+            self.is_read = True
+            self.read_at = timezone.now()
+            self.save(update_fields=["is_read", "read_at"])
+
+
+class SecondmentRequest(models.Model):
+    STATUS_CHOICES = [
+        ("PENDING", "Pending"),
+        ("APPROVED", "Approved"),
+        ("REJECTED", "Rejected"),
+        ("CANCELLED", "Cancelled"),
     ]
-    headers = [
-        "№", "Название управления", "Количество по штату",
-        "Количество по списку", "Вакантные должности", "В строю"
-    ] + [s.label for s in status_columns]
-    ws.append(headers)
-    for cell in ws[2]:
-        cell.font = Font(bold=True)
-        cell.alignment = Alignment(horizontal='center', vertical='center', wrap_text=True)
-
-    # --- Populate Data Row ---
-    on_list_display = f"{division_stats['on_list_count']}"
-    if division_stats['seconded_in_count'] > 0:
-        on_list_display += f" +{division_stats['seconded_in_count']}"
-    data_row = [
-        "1", division_stats['division_name'], str(division_stats['total_staffing']),
-        on_list_display, str(division_stats['vacant_count']), str(division_stats['in_lineup_count']),
-    ]
-    for status in status_columns:
-        count = division_stats['status_counts'].get(status, 0)
-        if status == EmployeeStatusType.SECONDED_IN:
-            count = division_stats['seconded_in_count']
-        cell_content = f"{count}\nПодстрока 1\nПодстрока 2\nПодстрока 3\nПодстрока 4"
-        data_row.append(cell_content)
-    ws.append(data_row)
-    for cell in ws[3]:
-        cell.alignment = Alignment(wrap_text=True)
-
-    # --- Save to Buffer ---
-    buffer = io.BytesIO()
-    wb.save(buffer)
-    buffer.seek(0)
-    return buffer
-
-from reportlab.lib.pagesizes import landscape, letter
-from reportlab.platypus import SimpleDocTemplate, Table, TableStyle, Paragraph, PageBreak
-from reportlab.lib.styles import getSampleStyleSheet
-from reportlab.lib import colors
-from reportlab.pdfbase.ttfonts import TTFont
-from reportlab.pdfbase import pdfmetrics
-
-def generate_expense_report_pdf(division_stats: dict):
-    """
-    Generates a .pdf expense report from division statistics.
-    """
-    # It's better to have a helper for the full page, as PDF generation is stateful.
-    # This function will handle a single day's report.
-    buffer = io.BytesIO()
-    doc = SimpleDocTemplate(buffer, pagesize=landscape(letter))
-
-    # Register a font that supports Cyrillic
-    # A proper implementation would bundle a .ttf file.
-    # We'll assume a common system font is available for now.
-    try:
-        pdfmetrics.registerFont(TTFont('Times-Roman', 'times.ttf'))
-        main_font = 'Times-Roman'
-    except:
-        main_font = 'Helvetica' # Fallback
-
-    styles = getSampleStyleSheet()
-    styles['h1'].fontName = main_font
-    styles['BodyText'].fontName = main_font
-
-    elements = [_create_pdf_page_content(division_stats, styles)]
-
-    doc.build(elements)
-    buffer.seek(0)
-    return buffer
-
-def _create_pdf_page_content(division_stats, styles):
-    """Helper to create the list of Platypus flowables for a single page."""
-    # --- Title ---
-    title_str = f"{division_stats['division_name']} ЖЕКЕ ҚҰРАМЫНЫҢ САПТЫҚ ТІЗІМІ {division_stats['on_date'].strftime('%d.%m.%Y')} ЖЫЛҒЫ"
-    title = Paragraph(title_str, styles['h1'])
-
-    # --- Table Data ---
-    status_columns = [
-        EmployeeStatusType.ON_DUTY_ACTUAL, EmployeeStatusType.AFTER_DUTY,
-        EmployeeStatusType.BUSINESS_TRIP, EmployeeStatusType.TRAINING_ETC,
-        EmployeeStatusType.ON_LEAVE, EmployeeStatusType.SICK_LEAVE,
-        EmployeeStatusType.SECONDED_IN, EmployeeStatusType.SECONDED_OUT,
-    ]
-    headers = [
-        "№", "Название управления", "Количество по штату",
-        "Количество по списку", "Вакантные должности", "В строю"
-    ] + [s.label for s in status_columns]
-
-    on_list_display = f"{division_stats['on_list_count']}"
-    if division_stats['seconded_in_count'] > 0:
-        on_list_display += f" +{division_stats['seconded_in_count']}"
-
-    data_row = [
-        "1", division_stats['division_name'], str(division_stats['total_staffing']),
-        on_list_display, str(division_stats['vacant_count']), str(division_stats['in_lineup_count']),
-    ]
-    for status in status_columns:
-        count = division_stats['status_counts'].get(status, 0)
-        if status == EmployeeStatusType.SECONDED_IN:
-            count = division_stats['seconded_in_count']
-        cell_content = f"{count}\nПодстрока 1\nПодстрока 2\nПодстрока 3\nПодстрока 4"
-        data_row.append(Paragraph(cell_content.replace('\n', '<br/>'), styles['BodyText']))
-
-    table_data = [headers, data_row]
-
-    # --- Table Style ---
-    style = TableStyle([
-        ('BACKGROUND', (0,0), (-1,0), colors.grey),
-        ('TEXTCOLOR',(0,0), (-1,0), colors.whitesmoke),
-        ('ALIGN', (0,0), (-1,-1), 'CENTER'),
-        ('VALIGN', (0,0), (-1,-1), 'MIDDLE'),
-        ('FONTNAME', (0,0), (-1,0), 'Helvetica-Bold'),
-        ('BOTTOMPADDING', (0,0), (-1,0), 12),
-        ('BACKGROUND', (0,1), (-1,-1), colors.beige),
-        ('GRID', (0,0), (-1,-1), 1, colors.black)
-    ])
-
-    # --- Create Table ---
-    table = Table(table_data)
-    table.setStyle(style)
-
-    return [title, table]
-
-def generate_periodic_report_docx(division: Division, date_from: datetime.date, date_to: datetime.date):
-    """
-    Generates a .docx expense report for a date range, with each day on a new page.
-    """
-    document = Document()
-    section = document.sections[0]
-    section.orientation = WD_ORIENT.LANDSCAPE
-    section.page_width, section.page_height = section.page_height, section.page_width
-    # ... set margins ...
-
-    current_date = date_from
-    while current_date <= date_to:
-        stats = get_division_statistics(division, current_date)
-        _add_report_table_to_document(document, stats)
-        if current_date < date_to:
-            document.add_page_break()
-        current_date += datetime.timedelta(days=1)
-
-    buffer = io.BytesIO()
-    document.save(buffer)
-    buffer.seek(0)
-    return buffer
-
-def generate_periodic_report_xlsx(division: Division, date_from: datetime.date, date_to: datetime.date):
-    """
-    Generates an .xlsx expense report for a date range, with each day on a new sheet.
-    """
-    wb = Workbook()
-    wb.remove(wb.active) # Remove default sheet
-
-    current_date = date_from
-    while current_date <= date_to:
-        stats = get_division_statistics(division, current_date)
-        ws = wb.create_sheet(title=current_date.strftime('%Y-%m-%d'))
-        # Simplified version of single-day xlsx generation.
-        # A full implementation would be refactored like the docx version.
-        ws.append([f"Report for {current_date.strftime('%d.%m.%Y')}"])
-        # ... (add more data from stats)
-        current_date += datetime.timedelta(days=1)
-
-    buffer = io.BytesIO()
-    wb.save(buffer)
-    buffer.seek(0)
-    return buffer
-
-def generate_periodic_report_pdf(division: Division, date_from: datetime.date, date_to: datetime.date):
-    """
-    Generates a .pdf expense report for a date range, with each day on a new page.
-    """
-    buffer = io.BytesIO()
-    doc = SimpleDocTemplate(buffer, pagesize=landscape(letter))
-    elements = []
-
-    try:
-        pdfmetrics.registerFont(TTFont('Times-Roman', 'times.ttf'))
-        main_font = 'Times-Roman'
-    except:
-        main_font = 'Helvetica'
-    styles = getSampleStyleSheet()
-    styles['h1'].fontName = main_font
-    styles['BodyText'].fontName = main_font
-
-    current_date = date_from
-    while current_date <= date_to:
-        stats = get_division_statistics(division, current_date)
-        elements.extend(_create_pdf_page_content(stats, styles))
-        if current_date < date_to:
-            elements.append(PageBreak())
-        current_date += datetime.timedelta(days=1)
-
-    doc.build(elements)
-    buffer.seek(0)
-    return buffer+
+    employee = models.ForeignKey(Employee, on_delete=models.CASCADE, related_name="secondment_requests")
+    from_division = models.ForeignKey(Division, on_delete=models.CASCADE, related_name="outgoing_secondments")
+    to_division = models.ForeignKey(Division, on_delete=models.CASCADE, related_name="incoming_secondments")
+    requested_by = models.ForeignKey(User, on_delete=models.SET_NULL, null=True, related_name="requested_secondments")
+    approved_by = models.ForeignKey(
+        User, on_delete=models.SET_NULL, null=True, blank=True, related_name="approved_secondments"
+    )
+    status = models.CharField(max_length=20, choices=STATUS_CHOICES, default="PENDING")
+    date_from = models.DateField()
+    date_to = models.DateField(null=True, blank=True)
+    reason = models.TextField()
+    created_at = models.DateTimeField(auto_now_add=True)
+    updated_at = models.DateTimeField(auto_now=True)
+
+    def __str__(self):
+        return f"{self.employee.full_name}: {self.from_division.name} → {self.to_division.name}"