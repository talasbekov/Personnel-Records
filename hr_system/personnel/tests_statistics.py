from django.test import TestCase
from rest_framework.test import APITestCase
from django.contrib.auth.models import User
from docx import Document
import io
import datetime

from .models import (
    Division,
    Position,
    Employee,
    StaffingUnit,
    SecondmentRequest,
    EmployeeStatusLog,
    EmployeeStatusType,
    DivisionType,
    UserProfile,
    UserRole,
)
from .services import get_division_statistics


class StatisticsCalculationTest(TestCase):
    def setUp(self):
        self.dep1 = Division.objects.create(name="Department 1", division_type=DivisionType.DEPARTMENT)
        self.man1_dep1 = Division.objects.create(
            name="Management 1.1", division_type=DivisionType.MANAGEMENT, parent_division=self.dep1
        )
        self.dep2 = Division.objects.create(name="Department 2", division_type=DivisionType.DEPARTMENT)

        self.manager_pos = Position.objects.create(name="Manager", level=10)
        self.clerk_pos = Position.objects.create(name="Clerk", level=20)

        StaffingUnit.objects.create(division=self.dep1, position=self.manager_pos, quantity=2)
        StaffingUnit.objects.create(division=self.man1_dep1, position=self.clerk_pos, quantity=8)

        self.emp_in_lineup = Employee.objects.create(
            full_name="Сотрудник В Строю",
            division=self.man1_dep1,
            position=self.clerk_pos,
            hired_date=datetime.date(2024, 1, 1),
        )
        self.emp_on_leave = Employee.objects.create(
            full_name="Сотрудник В Отпуске",
            division=self.man1_dep1,
            position=self.clerk_pos,
            hired_date=datetime.date(2024, 1, 1),
        )
        EmployeeStatusLog.objects.create(
            employee=self.emp_on_leave,
            status=EmployeeStatusType.ON_LEAVE,
            date_from=datetime.date(2025, 1, 1),
            date_to=datetime.date(2025, 1, 31),
        )
        self.emp_sick = Employee.objects.create(
            full_name="Сотрудник На Больничном",
            division=self.man1_dep1,
            position=self.clerk_pos,
            hired_date=datetime.date(2024, 1, 1),
        )
        EmployeeStatusLog.objects.create(
            employee=self.emp_sick,
            status=EmployeeStatusType.SICK_LEAVE,
            date_from=datetime.date(2025, 1, 1),
            date_to=datetime.date(2025, 1, 31),
        )
        self.emp_trip = Employee.objects.create(
            full_name="Сотрудник В Командировке",
            division=self.man1_dep1,
            position=self.clerk_pos,
            hired_date=datetime.date(2024, 1, 1),
        )
        EmployeeStatusLog.objects.create(
            employee=self.emp_trip,
            status=EmployeeStatusType.BUSINESS_TRIP,
            date_from=datetime.date(2025, 1, 1),
            date_to=datetime.date(2025, 1, 31),
        )
        self.emp_seconded_out = Employee.objects.create(
            full_name="Сотрудник Откомандирован",
            division=self.man1_dep1,
            position=self.clerk_pos,
            hired_date=datetime.date(2024, 1, 1),
        )
        EmployeeStatusLog.objects.create(
            employee=self.emp_seconded_out,
            status=EmployeeStatusType.SECONDED_OUT,
            date_from=datetime.date(2025, 1, 1),
            secondment_division=self.dep2,
        )
        self.emp_in_lineup_2 = Employee.objects.create(
            full_name="Еще Один В Строю",
            division=self.dep1,
            position=self.manager_pos,
            hired_date=datetime.date(2024, 1, 1),
        )

        emp_to_second_in_1 = Employee.objects.create(
            full_name="Прикомандированный 1",
            division=self.dep2,
            position=self.clerk_pos,
            hired_date=datetime.date(2024, 1, 1),
        )
        SecondmentRequest.objects.create(
            employee=emp_to_second_in_1,
            from_division=self.dep2,
            to_division=self.dep1,
            status="APPROVED",
            date_from=datetime.date(2025, 1, 1),
        )

        emp_to_second_in_2 = Employee.objects.create(
            full_name="Прикомандированный 2 В Отпуске",
            division=self.dep2,
            position=self.clerk_pos,
            hired_date=datetime.date(2024, 1, 1),
        )
        SecondmentRequest.objects.create(
            employee=emp_to_second_in_2,
            from_division=self.dep2,
            to_division=self.man1_dep1,
            status="APPROVED",
            date_from=datetime.date(2025, 1, 1),
        )
        EmployeeStatusLog.objects.create(
            employee=emp_to_second_in_2,
            status=EmployeeStatusType.ON_LEAVE,
            date_from=datetime.date(2025, 1, 10),
            date_to=datetime.date(2025, 1, 20),
        )

    def test_division_statistics_calculation(self):
        test_date = datetime.date(2025, 1, 15)
        stats = get_division_statistics(self.dep1, test_date)

        self.assertEqual(stats["total_staffing"], 10)
        self.assertEqual(stats["on_list_count"], 6)
        self.assertEqual(stats["vacant_count"], 4)
        self.assertEqual(stats["seconded_in_count"], 2)
        self.assertEqual(stats["in_lineup_count"], 2)

        status_counts = stats["status_counts"]
        self.assertEqual(status_counts.get(EmployeeStatusType.ON_DUTY_SCHEDULED, 0), 2)
        self.assertEqual(status_counts.get(EmployeeStatusType.ON_LEAVE, 0), 1)
        self.assertEqual(status_counts.get(EmployeeStatusType.SICK_LEAVE, 0), 1)
        self.assertEqual(status_counts.get(EmployeeStatusType.BUSINESS_TRIP, 0), 1)
        self.assertEqual(status_counts.get(EmployeeStatusType.SECONDED_OUT, 0), 1)

        self.assertEqual(stats["on_list_count"], sum(status_counts.values()))

        seconded_status_counts = stats["seconded_in_status_counts"]
        self.assertEqual(seconded_status_counts.get(EmployeeStatusType.ON_DUTY_SCHEDULED, 0), 1)
        self.assertEqual(seconded_status_counts.get(EmployeeStatusType.ON_LEAVE, 0), 1)
        self.assertEqual(sum(seconded_status_counts.values()), 2)


class ReportGenerationTest(APITestCase):
    def setUp(self):
        self.dep = Division.objects.create(name="Report Test Dep", division_type=DivisionType.DEPARTMENT)
        self.user = User.objects.create_user(username="testuser", password="password")
        UserProfile.objects.create(user=self.user, role=UserRole.ROLE_4)
        self.client.force_authenticate(user=self.user)

    def test_report_endpoint_returns_docx_file(self):
        url = f"/api/personnel/divisions/{self.dep.id}/report/"
        response = self.client.get(url)

        self.assertEqual(response.status_code, 200)
        self.assertEqual(response["Content-Type"], "application/vnd.openxmlformats-officedocument.wordprocessingml.document")
        self.assertIn("attachment; filename=", response["Content-Disposition"])

        doc_buffer = io.BytesIO(response.content)
        document = Document(doc_buffer)
        title_text = document.paragraphs[0].text
        self.assertIn("Report Test Dep", title_text)
        self.assertIn("САПТЫҚ ТІЗІМІ", title_text)

        self.assertTrue(len(document.tables) > 0)
        headers = [cell.text for cell in document.tables[0].rows[0].cells]
        self.assertIn("Количество по списку", headers)
        self.assertIn("В строю", headers)

<<<<<<< HEAD
        # Check for the new structure in a status cell
        # The 7th column (index 6) is the first status column 'На дежурстве'
        status_cell = table.rows[1].cells[6]
        self.assertIn("0\nПодстрока 1\nПодстрока 2\nПодстрока 3\nПодстрока 4", status_cell.text)

    def test_periodic_report_endpoint(self):
        """
        Tests that the /periodic-report endpoint returns a valid .docx file
        with one page per day in the date range.
        """
        date_from = '2025-01-10'
        date_to = '2025-01-12' # 3 days
        url = f'/api/personnel/divisions/{self.dep.id}/periodic-report/?date_from={date_from}&date_to={date_to}'

        response = self.client.get(url)
        self.assertEqual(response.status_code, 200)

        # Verify the document content
        doc_buffer = io.BytesIO(response.content)
        document = Document(doc_buffer)

        # Check for the titles of each page
        titles = [p.text for p in document.paragraphs if 'САПТЫҚ ТІЗІМІ' in p.text]
        self.assertEqual(len(titles), 3)
        self.assertIn('10.01.2025', titles[0])
        self.assertIn('11.01.2025', titles[1])
        self.assertIn('12.01.2025', titles[2])

    def test_report_endpoint_returns_xlsx_file(self):
        """
        Tests that the /report endpoint can return an .xlsx file.
        """
        url = f'/api/personnel/divisions/{self.dep.id}/report/'
        response = self.client.get(url, {'format': 'xlsx'})
        self.assertEqual(response.status_code, 200)
        self.assertEqual(response['Content-Type'], 'application/vnd.openxmlformats-officedocument.spreadsheetml.sheet')

    def test_report_endpoint_returns_pdf_file(self):
        """
        Tests that the /report endpoint can return a .pdf file.
        """
        url = f'/api/personnel/divisions/{self.dep.id}/report/'
        response = self.client.get(url, {'format': 'pdf'})
        self.assertEqual(response.status_code, 200)
        self.assertEqual(response['Content-Type'], 'application/pdf')
=======
        status_cell = document.tables[0].rows[1].cells[6]
        self.assertIn("0\nПодстрока 1\nПодстрока 2\nПодстрока 3\nПодстрока 4", status_cell.text)

    def test_periodic_report_endpoint(self):
        date_from = "2025-01-10"
        date_to = "2025-01-12"
        url = f"/api/personnel/divisions/{self.dep.id}/periodic-report/?date_from={date_from}&date_to={date_to}"
        response = self.client.get(url)
        self.assertEqual(response.status_code, 200)
        doc_buffer = io.BytesIO(response.content)
        document = Document(doc_buffer)
        titles = [p.text for p in document.paragraphs if "САПТЫҚ ТІЗІМІ" in p.text]
        self.assertEqual(len(titles), 3)
        self.assertIn("10.01.2025", titles[0])
        self.assertIn("11.01.2025", titles[1])
        self.assertIn("12.01.2025", titles[2])

    def test_report_endpoint_returns_xlsx_file(self):
        url = f"/api/personnel/divisions/{self.dep.id}/report/"
        response = self.client.get(url, {"format": "xlsx"})
        self.assertEqual(response.status_code, 200)
        self.assertEqual(response["Content-Type"], "application/vnd.openxmlformats-officedocument.spreadsheetml.sheet")

    def test_report_endpoint_returns_pdf_file(self):
        url = f"/api/personnel/divisions/{self.dep.id}/report/"
        response = self.client.get(url, {"format": "pdf"})
        self.assertEqual(response.status_code, 200)
        self.assertEqual(response["Content-Type"], "application/pdf")
>>>>>>> 9722b8e4
<|MERGE_RESOLUTION|>--- conflicted
+++ resolved
@@ -166,7 +166,10 @@
         response = self.client.get(url)
 
         self.assertEqual(response.status_code, 200)
-        self.assertEqual(response["Content-Type"], "application/vnd.openxmlformats-officedocument.wordprocessingml.document")
+        self.assertEqual(
+            response["Content-Type"],
+            "application/vnd.openxmlformats-officedocument.wordprocessingml.document",
+        )
         self.assertIn("attachment; filename=", response["Content-Disposition"])
 
         doc_buffer = io.BytesIO(response.content)
@@ -176,58 +179,13 @@
         self.assertIn("САПТЫҚ ТІЗІМІ", title_text)
 
         self.assertTrue(len(document.tables) > 0)
-        headers = [cell.text for cell in document.tables[0].rows[0].cells]
+        table = document.tables[0]
+        headers = [cell.text for cell in table.rows[0].cells]
         self.assertIn("Количество по списку", headers)
         self.assertIn("В строю", headers)
 
-<<<<<<< HEAD
-        # Check for the new structure in a status cell
-        # The 7th column (index 6) is the first status column 'На дежурстве'
+        # Check for the multiline structure in a status cell (adjust index if ordering changes)
         status_cell = table.rows[1].cells[6]
-        self.assertIn("0\nПодстрока 1\nПодстрока 2\nПодстрока 3\nПодстрока 4", status_cell.text)
-
-    def test_periodic_report_endpoint(self):
-        """
-        Tests that the /periodic-report endpoint returns a valid .docx file
-        with one page per day in the date range.
-        """
-        date_from = '2025-01-10'
-        date_to = '2025-01-12' # 3 days
-        url = f'/api/personnel/divisions/{self.dep.id}/periodic-report/?date_from={date_from}&date_to={date_to}'
-
-        response = self.client.get(url)
-        self.assertEqual(response.status_code, 200)
-
-        # Verify the document content
-        doc_buffer = io.BytesIO(response.content)
-        document = Document(doc_buffer)
-
-        # Check for the titles of each page
-        titles = [p.text for p in document.paragraphs if 'САПТЫҚ ТІЗІМІ' in p.text]
-        self.assertEqual(len(titles), 3)
-        self.assertIn('10.01.2025', titles[0])
-        self.assertIn('11.01.2025', titles[1])
-        self.assertIn('12.01.2025', titles[2])
-
-    def test_report_endpoint_returns_xlsx_file(self):
-        """
-        Tests that the /report endpoint can return an .xlsx file.
-        """
-        url = f'/api/personnel/divisions/{self.dep.id}/report/'
-        response = self.client.get(url, {'format': 'xlsx'})
-        self.assertEqual(response.status_code, 200)
-        self.assertEqual(response['Content-Type'], 'application/vnd.openxmlformats-officedocument.spreadsheetml.sheet')
-
-    def test_report_endpoint_returns_pdf_file(self):
-        """
-        Tests that the /report endpoint can return a .pdf file.
-        """
-        url = f'/api/personnel/divisions/{self.dep.id}/report/'
-        response = self.client.get(url, {'format': 'pdf'})
-        self.assertEqual(response.status_code, 200)
-        self.assertEqual(response['Content-Type'], 'application/pdf')
-=======
-        status_cell = document.tables[0].rows[1].cells[6]
         self.assertIn("0\nПодстрока 1\nПодстрока 2\nПодстрока 3\nПодстрока 4", status_cell.text)
 
     def test_periodic_report_endpoint(self):
@@ -236,6 +194,7 @@
         url = f"/api/personnel/divisions/{self.dep.id}/periodic-report/?date_from={date_from}&date_to={date_to}"
         response = self.client.get(url)
         self.assertEqual(response.status_code, 200)
+
         doc_buffer = io.BytesIO(response.content)
         document = Document(doc_buffer)
         titles = [p.text for p in document.paragraphs if "САПТЫҚ ТІЗІМІ" in p.text]
@@ -248,11 +207,13 @@
         url = f"/api/personnel/divisions/{self.dep.id}/report/"
         response = self.client.get(url, {"format": "xlsx"})
         self.assertEqual(response.status_code, 200)
-        self.assertEqual(response["Content-Type"], "application/vnd.openxmlformats-officedocument.spreadsheetml.sheet")
+        self.assertEqual(
+            response["Content-Type"],
+            "application/vnd.openxmlformats-officedocument.spreadsheetml.sheet",
+        )
 
     def test_report_endpoint_returns_pdf_file(self):
         url = f"/api/personnel/divisions/{self.dep.id}/report/"
         response = self.client.get(url, {"format": "pdf"})
         self.assertEqual(response.status_code, 200)
-        self.assertEqual(response["Content-Type"], "application/pdf")
->>>>>>> 9722b8e4
+        self.assertEqual(response["Content-Type"], "application/pdf")