--- conflicted
+++ resolved
@@ -22,22 +22,18 @@
 
 class StatisticsCalculationTest(TestCase):
     def setUp(self):
-        # --- Create Divisions ---
         self.dep1 = Division.objects.create(name="Department 1", division_type=DivisionType.DEPARTMENT)
         self.man1_dep1 = Division.objects.create(
             name="Management 1.1", division_type=DivisionType.MANAGEMENT, parent_division=self.dep1
         )
         self.dep2 = Division.objects.create(name="Department 2", division_type=DivisionType.DEPARTMENT)
 
-        # --- Create Positions ---
         self.manager_pos = Position.objects.create(name="Manager", level=10)
         self.clerk_pos = Position.objects.create(name="Clerk", level=20)
 
-        # --- Define Staffing Plan for Department 1 ---
         StaffingUnit.objects.create(division=self.dep1, position=self.manager_pos, quantity=2)
         StaffingUnit.objects.create(division=self.man1_dep1, position=self.clerk_pos, quantity=8)
 
-        # --- Create Employees for Department 1 ---
         self.emp_in_lineup = Employee.objects.create(
             full_name="Сотрудник В Строю",
             division=self.man1_dep1,
@@ -99,7 +95,6 @@
             hired_date=datetime.date(2024, 1, 1),
         )
 
-        # --- Create Employees Seconded INTO Department 1 ---
         emp_to_second_in_1 = Employee.objects.create(
             full_name="Прикомандированный 1",
             division=self.dep2,
@@ -138,34 +133,12 @@
         test_date = datetime.date(2025, 1, 15)
         stats = get_division_statistics(self.dep1, test_date)
 
-        # Top-level assertions
-        self.assertEqual(
-            stats["total_staffing"],
-            10,
-            "Total staffing should be sum of all units in division and sub-divisions.",
-        )
-        self.assertEqual(
-            stats["on_list_count"],
-            6,
-            "On list count should be all employees homed in the division.",
-        )
-        self.assertEqual(
-            stats["vacant_count"],
-            4,
-            "Vacant should be staffing minus on-list.",
-        )
-        self.assertEqual(
-            stats["seconded_in_count"],
-            2,
-            "Seconded-in count should be 2.",
-        )
-        self.assertEqual(
-            stats["in_lineup_count"],
-            2,
-            "In line-up count should be 2.",
-        )
-
-        # Status counts for on-list employees
+        self.assertEqual(stats["total_staffing"], 10)
+        self.assertEqual(stats["on_list_count"], 6)
+        self.assertEqual(stats["vacant_count"], 4)
+        self.assertEqual(stats["seconded_in_count"], 2)
+        self.assertEqual(stats["in_lineup_count"], 2)
+
         status_counts = stats["status_counts"]
         self.assertEqual(status_counts.get(EmployeeStatusType.ON_DUTY_SCHEDULED, 0), 2)
         self.assertEqual(status_counts.get(EmployeeStatusType.ON_LEAVE, 0), 1)
@@ -173,23 +146,17 @@
         self.assertEqual(status_counts.get(EmployeeStatusType.BUSINESS_TRIP, 0), 1)
         self.assertEqual(status_counts.get(EmployeeStatusType.SECONDED_OUT, 0), 1)
 
-        # Formula check
         self.assertEqual(stats["on_list_count"], sum(status_counts.values()))
 
-        # Seconded-in breakdown
         seconded_status_counts = stats["seconded_in_status_counts"]
-        self.assertEqual(
-            seconded_status_counts.get(EmployeeStatusType.ON_DUTY_SCHEDULED, 0), 1
-        )
+        self.assertEqual(seconded_status_counts.get(EmployeeStatusType.ON_DUTY_SCHEDULED, 0), 1)
         self.assertEqual(seconded_status_counts.get(EmployeeStatusType.ON_LEAVE, 0), 1)
         self.assertEqual(sum(seconded_status_counts.values()), 2)
 
 
 class ReportGenerationTest(APITestCase):
     def setUp(self):
-        self.dep = Division.objects.create(
-            name="Report Test Dep", division_type=DivisionType.DEPARTMENT
-        )
+        self.dep = Division.objects.create(name="Report Test Dep", division_type=DivisionType.DEPARTMENT)
         self.user = User.objects.create_user(username="testuser", password="password")
         UserProfile.objects.create(user=self.user, role=UserRole.ROLE_4)
         self.client.force_authenticate(user=self.user)
@@ -199,90 +166,31 @@
         response = self.client.get(url)
 
         self.assertEqual(response.status_code, 200)
-        self.assertEqual(
-            response["Content-Type"],
-            "application/vnd.openxmlformats-officedocument.wordprocessingml.document",
-        )
+        self.assertEqual(response["Content-Type"], "application/vnd.openxmlformats-officedocument.wordprocessingml.document")
         self.assertIn("attachment; filename=", response["Content-Disposition"])
 
         doc_buffer = io.BytesIO(response.content)
         document = Document(doc_buffer)
-
         title_text = document.paragraphs[0].text
         self.assertIn("Report Test Dep", title_text)
         self.assertIn("САПТЫҚ ТІЗІМІ", title_text)
 
-        self.assertTrue(len(document.tables) > 0, "The report should contain a table.")
-        table = document.tables[0]
-        headers = [cell.text for cell in table.rows[0].cells]
+        self.assertTrue(len(document.tables) > 0)
+        headers = [cell.text for cell in document.tables[0].rows[0].cells]
         self.assertIn("Количество по списку", headers)
         self.assertIn("В строю", headers)
 
-<<<<<<< HEAD
-        # Check for the new structure in a status cell
-        # The 7th column (index 6) is the first status column 'На дежурстве'
-        status_cell = table.rows[1].cells[6]
+        status_cell = document.tables[0].rows[1].cells[6]
         self.assertIn("0\nПодстрока 1\nПодстрока 2\nПодстрока 3\nПодстрока 4", status_cell.text)
 
     def test_periodic_report_endpoint(self):
-        """
-        Tests that the /periodic-report endpoint returns a valid .docx file
-        with one page per day in the date range.
-        """
-        date_from = '2025-01-10'
-        date_to = '2025-01-12' # 3 days
-        url = f'/api/personnel/divisions/{self.dep.id}/periodic-report/?date_from={date_from}&date_to={date_to}'
-
+        date_from = "2025-01-10"
+        date_to = "2025-01-12"
+        url = f"/api/personnel/divisions/{self.dep.id}/periodic-report/?date_from={date_from}&date_to={date_to}"
         response = self.client.get(url)
         self.assertEqual(response.status_code, 200)
-
-        # Verify the document content
         doc_buffer = io.BytesIO(response.content)
         document = Document(doc_buffer)
-
-        # Check for the titles of each page
-        titles = [p.text for p in document.paragraphs if 'САПТЫҚ ТІЗІМІ' in p.text]
-        self.assertEqual(len(titles), 3)
-        self.assertIn('10.01.2025', titles[0])
-        self.assertIn('11.01.2025', titles[1])
-        self.assertIn('12.01.2025', titles[2])
-
-    def test_report_endpoint_returns_xlsx_file(self):
-        """
-        Tests that the /report endpoint can return an .xlsx file.
-        """
-        url = f'/api/personnel/divisions/{self.dep.id}/report/'
-        response = self.client.get(url, {'format': 'xlsx'})
-        self.assertEqual(response.status_code, 200)
-        self.assertEqual(response['Content-Type'], 'application/vnd.openxmlformats-officedocument.spreadsheetml.sheet')
-
-    def test_report_endpoint_returns_pdf_file(self):
-        """
-        Tests that the /report endpoint can return a .pdf file.
-        """
-        url = f'/api/personnel/divisions/{self.dep.id}/report/'
-        response = self.client.get(url, {'format': 'pdf'})
-        self.assertEqual(response.status_code, 200)
-        self.assertEqual(response['Content-Type'], 'application/pdf')
-=======
-        # Checking that a status cell has the expected multiline structure
-        # Adjust index as needed depending on column ordering
-        status_cell = table.rows[1].cells[6]
-        self.assertIn(
-            "0\nПодстрока 1\nПодстрока 2\nПодстрока 3\nПодстрока 4",
-            status_cell.text,
-        )
-
-    def test_periodic_report_endpoint(self):
-        date_from = "2025-01-10"
-        date_to = "2025-01-12"  # 3 days
-        url = f"/api/personnel/divisions/{self.dep.id}/periodic-report/?date_from={date_from}&date_to={date_to}"
-        response = self.client.get(url)
-        self.assertEqual(response.status_code, 200)
-
-        doc_buffer = io.BytesIO(response.content)
-        document = Document(doc_buffer)
-
         titles = [p.text for p in document.paragraphs if "САПТЫҚ ТІЗІМІ" in p.text]
         self.assertEqual(len(titles), 3)
         self.assertIn("10.01.2025", titles[0])
@@ -293,14 +201,10 @@
         url = f"/api/personnel/divisions/{self.dep.id}/report/"
         response = self.client.get(url, {"format": "xlsx"})
         self.assertEqual(response.status_code, 200)
-        self.assertEqual(
-            response["Content-Type"],
-            "application/vnd.openxmlformats-officedocument.spreadsheetml.sheet",
-        )
+        self.assertEqual(response["Content-Type"], "application/vnd.openxmlformats-officedocument.spreadsheetml.sheet")
 
     def test_report_endpoint_returns_pdf_file(self):
         url = f"/api/personnel/divisions/{self.dep.id}/report/"
         response = self.client.get(url, {"format": "pdf"})
         self.assertEqual(response.status_code, 200)
-        self.assertEqual(response["Content-Type"], "application/pdf")
->>>>>>> e4512391
+        self.assertEqual(response["Content-Type"], "application/pdf")