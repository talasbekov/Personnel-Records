--- conflicted
+++ resolved
@@ -21,17 +21,10 @@
     "django.contrib.messages",
     "django.contrib.staticfiles",
     "rest_framework",
-<<<<<<< HEAD
-    "personnel",  # Added personnel app
-    "audit",
-    "notifications",
-    "rest_framework_simplejwt",  # Added for JWT authentication
-=======
     "rest_framework_simplejwt",
     "personnel",
     "audit",
     "notifications",  # remove if the app is not present
->>>>>>> bbad4015
 ]
 
 MIDDLEWARE = [
