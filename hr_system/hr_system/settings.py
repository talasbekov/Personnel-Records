--- conflicted
+++ resolved
@@ -1,12 +1,10 @@
 from pathlib import Path
-import os
 from datetime import timedelta  # Added for SIMPLE_JWT
 
 # Build paths inside the project like this: BASE_DIR / 'subdir'.
 BASE_DIR = Path(__file__).resolve().parent.parent
 
 # Quick-start development settings - unsuitable for production
-# See https://docs.djangoproject.com/en/5.0/howto/deployment/checklist/
 
 SECRET_KEY = "django-insecure-dummy-key-for-now"  # Replace with a real secret in production
 DEBUG = True  # Turn off in production
@@ -23,17 +21,10 @@
     "django.contrib.messages",
     "django.contrib.staticfiles",
     "rest_framework",
-<<<<<<< HEAD
-    "personnel",  # Added personnel app
-    "audit",
-    "notifications",
-    "rest_framework_simplejwt",  # Added for JWT authentication
-=======
+    "rest_framework_simplejwt",
     "personnel",
     "audit",
-    "notifications",  # include if that app exists; remove if not used
-    "rest_framework_simplejwt",
->>>>>>> 5545fe22
+    "notifications",  # remove if the app is not present
 ]
 
 MIDDLEWARE = [
@@ -68,8 +59,6 @@
 WSGI_APPLICATION = "hr_system.wsgi.application"
 
 # Database
-# https://docs.djangoproject.com/en/5.0/ref/settings/#databases
-
 DATABASES = {
     "default": {
         "ENGINE": "django.db.backends.sqlite3",
@@ -78,8 +67,6 @@
 }
 
 # Password validation
-# https://docs.djangoproject.com/en/5.0/ref/settings/#auth-password-validators
-
 AUTH_PASSWORD_VALIDATORS = [
     {"NAME": "django.contrib.auth.password_validation.UserAttributeSimilarityValidator",},
     {"NAME": "django.contrib.auth.password_validation.MinimumLengthValidator",},
@@ -88,8 +75,6 @@
 ]
 
 # Internationalization
-# https://docs.djangoproject.com/en/5.0/topics/i18n/
-
 LANGUAGE_CODE = "en-us"
 TIME_ZONE = "Asia/Almaty"
 USE_I18N = True
