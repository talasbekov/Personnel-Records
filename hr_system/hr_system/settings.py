--- conflicted
+++ resolved
@@ -21,17 +21,10 @@
     "django.contrib.messages",
     "django.contrib.staticfiles",
     "rest_framework",
-<<<<<<< HEAD
-    "personnel",  # Added personnel app
-    "audit",
-    "notifications",
-    "rest_framework_simplejwt",  # Added for JWT authentication
-=======
     "rest_framework_simplejwt",
     "personnel",
     "audit",
-    "notifications",  # remove if the app is not present
->>>>>>> f15a4639
+    "notifications",  # remove if the app does not exist in this codebase
 ]
 
 MIDDLEWARE = [
