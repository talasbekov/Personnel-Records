from pathlib import Path
from datetime import timedelta  # Added for SIMPLE_JWT

# Build paths inside the project like this: BASE_DIR / 'subdir'.
BASE_DIR = Path(__file__).resolve().parent.parent

# Quick-start development settings - unsuitable for production

SECRET_KEY = "django-insecure-dummy-key-for-now"  # Replace with a real secret in production
DEBUG = True  # Turn off in production

ALLOWED_HOSTS = []

# Application definition

INSTALLED_APPS = [
    "daphne",
    "django.contrib.admin",
    "django.contrib.auth",
    "django.contrib.contenttypes",
    "django.contrib.sessions",
    "django.contrib.messages",
    "django.contrib.staticfiles",
    "rest_framework",
<<<<<<< HEAD
    "personnel",  # Added personnel app
    "audit",
    "notifications",
    "channels",
    "rest_framework_simplejwt",  # Added for JWT authentication
=======
    "rest_framework_simplejwt",
    "personnel",
    "audit",
    "notifications",  # remove if the app does not exist in this codebase
>>>>>>> e4512391
]

MIDDLEWARE = [
    "django.middleware.security.SecurityMiddleware",
    "django.contrib.sessions.middleware.SessionMiddleware",
    "django.middleware.common.CommonMiddleware",
    "django.middleware.csrf.CsrfViewMiddleware",
    "django.contrib.auth.middleware.AuthenticationMiddleware",
    "audit.middleware.AuditMiddleware",
    "django.contrib.messages.middleware.MessageMiddleware",
    "django.middleware.clickjacking.XFrameOptionsMiddleware",
]

ROOT_URLCONF = "hr_system.urls"

TEMPLATES = [
    {
        "BACKEND": "django.template.backends.django.DjangoTemplates",
        "DIRS": [],
        "APP_DIRS": True,
        "OPTIONS": {
            "context_processors": [
                "django.template.context_processors.debug",
                "django.template.context_processors.request",
                "django.contrib.auth.context_processors.auth",
                "django.contrib.messages.context_processors.messages",
            ],
        },
    },
]

WSGI_APPLICATION = "hr_system.wsgi.application"

# Database
DATABASES = {
    "default": {
        "ENGINE": "django.db.backends.sqlite3",
        "NAME": BASE_DIR / "db.sqlite3",
    }
}

# Password validation
AUTH_PASSWORD_VALIDATORS = [
    {"NAME": "django.contrib.auth.password_validation.UserAttributeSimilarityValidator",},
    {"NAME": "django.contrib.auth.password_validation.MinimumLengthValidator",},
    {"NAME": "django.contrib.auth.password_validation.CommonPasswordValidator",},
    {"NAME": "django.contrib.auth.password_validation.NumericPasswordValidator",},
]

# Internationalization
LANGUAGE_CODE = "en-us"
TIME_ZONE = "Asia/Almaty"
USE_I18N = True
USE_TZ = True

# Static files
STATIC_URL = "static/"

DEFAULT_AUTO_FIELD = "django.db.models.BigAutoField"

# Django REST Framework
REST_FRAMEWORK = {
    "DEFAULT_AUTHENTICATION_CLASSES": (
        "rest_framework_simplejwt.authentication.JWTAuthentication",
    ),
    "DEFAULT_PERMISSION_CLASSES": ("rest_framework.permissions.IsAuthenticated",),
    "DEFAULT_PAGINATION_CLASS": "rest_framework.pagination.PageNumberPagination",
    "PAGE_SIZE": 100,
}

# Simple JWT settings
SIMPLE_JWT = {
    "ACCESS_TOKEN_LIFETIME": timedelta(minutes=60),
    "REFRESH_TOKEN_LIFETIME": timedelta(days=1),
    "ROTATE_REFRESH_TOKENS": False,
    "BLACKLIST_AFTER_ROTATION": True,
    "UPDATE_LAST_LOGIN": False,
    "ALGORITHM": "HS256",
    "VERIFYING_KEY": None,
    "AUDIENCE": None,
    "ISSUER": None,
    "JWK_URL": None,
    "LEEWAY": 0,
    "AUTH_HEADER_TYPES": ("Bearer",),
    "AUTH_HEADER_NAME": "HTTP_AUTHORIZATION",
    "USER_ID_FIELD": "id",
    "USER_ID_CLAIM": "user_id",
    "USER_AUTHENTICATION_RULE": "rest_framework_simplejwt.authentication.default_user_authentication_rule",
    "AUTH_TOKEN_CLASSES": ("rest_framework_simplejwt.tokens.AccessToken",),
    "TOKEN_TYPE_CLAIM": "token_type",
    "TOKEN_USER_CLASS": "rest_framework_simplejwt.models.TokenUser",
    "JTI_CLAIM": "jti",
<<<<<<< HEAD
    # 'SLIDING_TOKEN_REFRESH_EXP_CLAIM': 'refresh_exp',
    # 'SLIDING_TOKEN_LIFETIME': timedelta(minutes=5), # Example, adjust as needed
    # 'SLIDING_TOKEN_REFRESH_LIFETIME': timedelta(days=1), # Example, adjust as needed
}

# Channels
ASGI_APPLICATION = "hr_system.asgi.application"
CHANNEL_LAYERS = {
    "default": {
        "BACKEND": "channels_redis.core.RedisChannelLayer",
        "CONFIG": {
            "hosts": [("127.0.0.1", 6379)],
        },
    },
}

# Caching
CACHES = {
    "default": {
        "BACKEND": "django_redis.cache.RedisCache",
        "LOCATION": "redis://127.0.0.1:6379/1",
        "OPTIONS": {
            "CLIENT_CLASS": "django_redis.client.DefaultClient",
        }
    }
=======
>>>>>>> e4512391
}<|MERGE_RESOLUTION|>--- conflicted
+++ resolved
@@ -1,20 +1,17 @@
 from pathlib import Path
-from datetime import timedelta  # Added for SIMPLE_JWT
+from datetime import timedelta
 
 # Build paths inside the project like this: BASE_DIR / 'subdir'.
 BASE_DIR = Path(__file__).resolve().parent.parent
 
-# Quick-start development settings - unsuitable for production
-
-SECRET_KEY = "django-insecure-dummy-key-for-now"  # Replace with a real secret in production
-DEBUG = True  # Turn off in production
-
+# SECURITY
+SECRET_KEY = "django-insecure-dummy-key-for-now"  # Заменить в production
+DEBUG = True  # Выключить в production
 ALLOWED_HOSTS = []
 
 # Application definition
-
 INSTALLED_APPS = [
-    "daphne",
+    "daphne",  # ASGI server for channels
     "django.contrib.admin",
     "django.contrib.auth",
     "django.contrib.contenttypes",
@@ -22,18 +19,11 @@
     "django.contrib.messages",
     "django.contrib.staticfiles",
     "rest_framework",
-<<<<<<< HEAD
-    "personnel",  # Added personnel app
-    "audit",
-    "notifications",
-    "channels",
-    "rest_framework_simplejwt",  # Added for JWT authentication
-=======
     "rest_framework_simplejwt",
     "personnel",
     "audit",
-    "notifications",  # remove if the app does not exist in this codebase
->>>>>>> e4512391
+    "notifications",  # Удалить, если такого приложения нет
+    "channels",
 ]
 
 MIDDLEWARE = [
@@ -66,6 +56,7 @@
 ]
 
 WSGI_APPLICATION = "hr_system.wsgi.application"
+ASGI_APPLICATION = "hr_system.asgi.application"
 
 # Database
 DATABASES = {
@@ -92,6 +83,7 @@
 # Static files
 STATIC_URL = "static/"
 
+# Default primary key field type
 DEFAULT_AUTO_FIELD = "django.db.models.BigAutoField"
 
 # Django REST Framework
@@ -126,14 +118,9 @@
     "TOKEN_TYPE_CLAIM": "token_type",
     "TOKEN_USER_CLASS": "rest_framework_simplejwt.models.TokenUser",
     "JTI_CLAIM": "jti",
-<<<<<<< HEAD
-    # 'SLIDING_TOKEN_REFRESH_EXP_CLAIM': 'refresh_exp',
-    # 'SLIDING_TOKEN_LIFETIME': timedelta(minutes=5), # Example, adjust as needed
-    # 'SLIDING_TOKEN_REFRESH_LIFETIME': timedelta(days=1), # Example, adjust as needed
 }
 
-# Channels
-ASGI_APPLICATION = "hr_system.asgi.application"
+# Channels configuration
 CHANNEL_LAYERS = {
     "default": {
         "BACKEND": "channels_redis.core.RedisChannelLayer",
@@ -143,15 +130,13 @@
     },
 }
 
-# Caching
+# Caching via Redis
 CACHES = {
     "default": {
         "BACKEND": "django_redis.cache.RedisCache",
         "LOCATION": "redis://127.0.0.1:6379/1",
         "OPTIONS": {
             "CLIENT_CLASS": "django_redis.client.DefaultClient",
-        }
+        },
     }
-=======
->>>>>>> e4512391
 }