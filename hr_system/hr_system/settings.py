from pathlib import Path
import os
from datetime import timedelta  # Added for SIMPLE_JWT

# Build paths inside the project like this: BASE_DIR / 'subdir'.
BASE_DIR = Path(__file__).resolve().parent.parent

# Quick-start development settings - unsuitable for production
# See https://docs.djangoproject.com/en/5.0/howto/deployment/checklist/

# SECURITY WARNING: keep the secret key used in production secret!
SECRET_KEY = "django-insecure-dummy-key-for-now"  # Ensure this is changed in production

# SECURITY WARNING: don't run with debug turned on in production!
DEBUG = True

ALLOWED_HOSTS = []

# Application definition

INSTALLED_APPS = [
    "django.contrib.admin",
    "django.contrib.auth",
    "django.contrib.contenttypes",
    "django.contrib.sessions",
    "django.contrib.messages",
    "django.contrib.staticfiles",
    "rest_framework",
    "personnel",  # Added personnel app
    "audit",
<<<<<<< HEAD
    "notifications",
=======
>>>>>>> e5420329
    "rest_framework_simplejwt",  # Added for JWT authentication
]

MIDDLEWARE = [
    "django.middleware.security.SecurityMiddleware",
    "django.contrib.sessions.middleware.SessionMiddleware",
    "django.middleware.common.CommonMiddleware",
    "django.middleware.csrf.CsrfViewMiddleware",
    "django.contrib.auth.middleware.AuthenticationMiddleware",
    "audit.middleware.AuditMiddleware",
    "django.contrib.messages.middleware.MessageMiddleware",
    "django.middleware.clickjacking.XFrameOptionsMiddleware",
]

ROOT_URLCONF = "hr_system.urls"  # This should match the project's urls.py module

TEMPLATES = [
    {
        "BACKEND": "django.template.backends.django.DjangoTemplates",
        "DIRS": [],
        "APP_DIRS": True,
        "OPTIONS": {
            "context_processors": [
                "django.template.context_processors.debug",
                "django.template.context_processors.request",
                "django.contrib.auth.context_processors.auth",
                "django.contrib.messages.context_processors.messages",
            ],
        },
    },
]

WSGI_APPLICATION = (
    "hr_system.wsgi.application"  # This should match the project's wsgi.py module
)

# Database
# https://docs.djangoproject.com/en/5.0/ref/settings/#databases

DATABASES = {
    "default": {
        "ENGINE": "django.db.backends.sqlite3",
        "NAME": BASE_DIR / "db.sqlite3",
    }
}

# Password validation
# https://docs.djangoproject.com/en/5.0/ref/settings/#auth-password-validators

AUTH_PASSWORD_VALIDATORS = [
    {
        "NAME": "django.contrib.auth.password_validation.UserAttributeSimilarityValidator",
    },
    {
        "NAME": "django.contrib.auth.password_validation.MinimumLengthValidator",
    },
    {
        "NAME": "django.contrib.auth.password_validation.CommonPasswordValidator",
    },
    {
        "NAME": "django.contrib.auth.password_validation.NumericPasswordValidator",
    },
]

# Internationalization
# https://docs.djangoproject.com/en/5.0/topics/i18n/

LANGUAGE_CODE = "en-us"

TIME_ZONE = "UTC"

USE_I18N = True

USE_TZ = True

# Static files (CSS, JavaScript, Images)
# https://docs.djangoproject.com/en/5.0/howto/static-files/

STATIC_URL = "static/"

# Default primary key field type
# https://docs.djangoproject.com/en/5.0/ref/settings/#default-auto-field

DEFAULT_AUTO_FIELD = "django.db.models.BigAutoField"

# Django REST Framework settings
REST_FRAMEWORK = {
    "DEFAULT_AUTHENTICATION_CLASSES": (
        "rest_framework_simplejwt.authentication.JWTAuthentication",
        # 'rest_framework.authentication.SessionAuthentication', # Optional: for browsable API
    ),
    "DEFAULT_PERMISSION_CLASSES": ("rest_framework.permissions.IsAuthenticated",),
    "DEFAULT_PAGINATION_CLASS": "rest_framework.pagination.PageNumberPagination",
    "PAGE_SIZE": 100,
}

# Simple JWT settings
SIMPLE_JWT = {
    "ACCESS_TOKEN_LIFETIME": timedelta(minutes=60),
    "REFRESH_TOKEN_LIFETIME": timedelta(days=1),
    "ROTATE_REFRESH_TOKENS": False,  # Set to True if refresh tokens should be rotated
    "BLACKLIST_AFTER_ROTATION": True,  # Requires an app for blacklisting (e.g., rest_framework_simplejwt.token_blacklist)
    "UPDATE_LAST_LOGIN": False,
    "ALGORITHM": "HS256",
    # 'SIGNING_KEY': SECRET_KEY, # Uses settings.SECRET_KEY by default
    "VERIFYING_KEY": None,
    "AUDIENCE": None,
    "ISSUER": None,
    "JWK_URL": None,
    "LEEWAY": 0,
    "AUTH_HEADER_TYPES": ("Bearer",),
    "AUTH_HEADER_NAME": "HTTP_AUTHORIZATION",
    "USER_ID_FIELD": "id",
    "USER_ID_CLAIM": "user_id",
    "USER_AUTHENTICATION_RULE": "rest_framework_simplejwt.authentication.default_user_authentication_rule",
    "AUTH_TOKEN_CLASSES": ("rest_framework_simplejwt.tokens.AccessToken",),
    "TOKEN_TYPE_CLAIM": "token_type",
    "TOKEN_USER_CLASS": "rest_framework_simplejwt.models.TokenUser",
    "JTI_CLAIM": "jti",
    # 'SLIDING_TOKEN_REFRESH_EXP_CLAIM': 'refresh_exp',
    # 'SLIDING_TOKEN_LIFETIME': timedelta(minutes=5), # Example, adjust as needed
    # 'SLIDING_TOKEN_REFRESH_LIFETIME': timedelta(days=1), # Example, adjust as needed
}<|MERGE_RESOLUTION|>--- conflicted
+++ resolved
@@ -8,11 +8,8 @@
 # Quick-start development settings - unsuitable for production
 # See https://docs.djangoproject.com/en/5.0/howto/deployment/checklist/
 
-# SECURITY WARNING: keep the secret key used in production secret!
-SECRET_KEY = "django-insecure-dummy-key-for-now"  # Ensure this is changed in production
-
-# SECURITY WARNING: don't run with debug turned on in production!
-DEBUG = True
+SECRET_KEY = "django-insecure-dummy-key-for-now"  # Replace with a real secret in production
+DEBUG = True  # Turn off in production
 
 ALLOWED_HOSTS = []
 
@@ -26,13 +23,10 @@
     "django.contrib.messages",
     "django.contrib.staticfiles",
     "rest_framework",
-    "personnel",  # Added personnel app
+    "personnel",
     "audit",
-<<<<<<< HEAD
-    "notifications",
-=======
->>>>>>> e5420329
-    "rest_framework_simplejwt",  # Added for JWT authentication
+    "notifications",  # include if that app exists; remove if not used
+    "rest_framework_simplejwt",
 ]
 
 MIDDLEWARE = [
@@ -46,7 +40,7 @@
     "django.middleware.clickjacking.XFrameOptionsMiddleware",
 ]
 
-ROOT_URLCONF = "hr_system.urls"  # This should match the project's urls.py module
+ROOT_URLCONF = "hr_system.urls"
 
 TEMPLATES = [
     {
@@ -64,9 +58,7 @@
     },
 ]
 
-WSGI_APPLICATION = (
-    "hr_system.wsgi.application"  # This should match the project's wsgi.py module
-)
+WSGI_APPLICATION = "hr_system.wsgi.application"
 
 # Database
 # https://docs.djangoproject.com/en/5.0/ref/settings/#databases
@@ -82,46 +74,29 @@
 # https://docs.djangoproject.com/en/5.0/ref/settings/#auth-password-validators
 
 AUTH_PASSWORD_VALIDATORS = [
-    {
-        "NAME": "django.contrib.auth.password_validation.UserAttributeSimilarityValidator",
-    },
-    {
-        "NAME": "django.contrib.auth.password_validation.MinimumLengthValidator",
-    },
-    {
-        "NAME": "django.contrib.auth.password_validation.CommonPasswordValidator",
-    },
-    {
-        "NAME": "django.contrib.auth.password_validation.NumericPasswordValidator",
-    },
+    {"NAME": "django.contrib.auth.password_validation.UserAttributeSimilarityValidator",},
+    {"NAME": "django.contrib.auth.password_validation.MinimumLengthValidator",},
+    {"NAME": "django.contrib.auth.password_validation.CommonPasswordValidator",},
+    {"NAME": "django.contrib.auth.password_validation.NumericPasswordValidator",},
 ]
 
 # Internationalization
 # https://docs.djangoproject.com/en/5.0/topics/i18n/
 
 LANGUAGE_CODE = "en-us"
-
-TIME_ZONE = "UTC"
-
+TIME_ZONE = "Asia/Almaty"
 USE_I18N = True
-
 USE_TZ = True
 
-# Static files (CSS, JavaScript, Images)
-# https://docs.djangoproject.com/en/5.0/howto/static-files/
-
+# Static files
 STATIC_URL = "static/"
-
-# Default primary key field type
-# https://docs.djangoproject.com/en/5.0/ref/settings/#default-auto-field
 
 DEFAULT_AUTO_FIELD = "django.db.models.BigAutoField"
 
-# Django REST Framework settings
+# Django REST Framework
 REST_FRAMEWORK = {
     "DEFAULT_AUTHENTICATION_CLASSES": (
         "rest_framework_simplejwt.authentication.JWTAuthentication",
-        # 'rest_framework.authentication.SessionAuthentication', # Optional: for browsable API
     ),
     "DEFAULT_PERMISSION_CLASSES": ("rest_framework.permissions.IsAuthenticated",),
     "DEFAULT_PAGINATION_CLASS": "rest_framework.pagination.PageNumberPagination",
@@ -132,11 +107,10 @@
 SIMPLE_JWT = {
     "ACCESS_TOKEN_LIFETIME": timedelta(minutes=60),
     "REFRESH_TOKEN_LIFETIME": timedelta(days=1),
-    "ROTATE_REFRESH_TOKENS": False,  # Set to True if refresh tokens should be rotated
-    "BLACKLIST_AFTER_ROTATION": True,  # Requires an app for blacklisting (e.g., rest_framework_simplejwt.token_blacklist)
+    "ROTATE_REFRESH_TOKENS": False,
+    "BLACKLIST_AFTER_ROTATION": True,
     "UPDATE_LAST_LOGIN": False,
     "ALGORITHM": "HS256",
-    # 'SIGNING_KEY': SECRET_KEY, # Uses settings.SECRET_KEY by default
     "VERIFYING_KEY": None,
     "AUDIENCE": None,
     "ISSUER": None,
@@ -151,7 +125,4 @@
     "TOKEN_TYPE_CLAIM": "token_type",
     "TOKEN_USER_CLASS": "rest_framework_simplejwt.models.TokenUser",
     "JTI_CLAIM": "jti",
-    # 'SLIDING_TOKEN_REFRESH_EXP_CLAIM': 'refresh_exp',
-    # 'SLIDING_TOKEN_LIFETIME': timedelta(minutes=5), # Example, adjust as needed
-    # 'SLIDING_TOKEN_REFRESH_LIFETIME': timedelta(days=1), # Example, adjust as needed
 }