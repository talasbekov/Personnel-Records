--- conflicted
+++ resolved
@@ -5,14 +5,9 @@
 
 urlpatterns = [
     path("admin/", admin.site.urls),
-    # Personnel app URLs
     path("api/personnel/", include("personnel.urls")),
     path("api/audit/", include("audit.urls")),
-<<<<<<< HEAD
     path("api/notifications/", include("notifications.urls")),
-=======
->>>>>>> e5420329
-    # JWT Token Endpoints
     path("api/token/", MyTokenObtainPairView.as_view(), name="token_obtain_pair"),
     path("api/token/refresh/", TokenRefreshView.as_view(), name="token_refresh"),
     path("api/token/verify/", TokenVerifyView.as_view(), name="token_verify"),
