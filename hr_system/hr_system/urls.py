--- conflicted
+++ resolved
@@ -8,10 +8,6 @@
     path("api/personnel/", include("personnel.urls")),
     path("api/audit/", include("audit.urls")),
     path("api/notifications/", include("notifications.urls")),
-<<<<<<< HEAD
-    # JWT Token Endpoints
-=======
->>>>>>> 5545fe22
     path("api/token/", MyTokenObtainPairView.as_view(), name="token_obtain_pair"),
     path("api/token/refresh/", TokenRefreshView.as_view(), name="token_refresh"),
     path("api/token/verify/", TokenVerifyView.as_view(), name="token_verify"),
